--- conflicted
+++ resolved
@@ -43,27 +43,13 @@
 path = "src/lib.rs"
 
 [dependencies]
-<<<<<<< HEAD
 bevy = { version = "0.12", default-features = false }
 bevy_mod_scripting_core = { path = "../../bevy_mod_scripting_core", version = "0.4.0" }
-#Git pin required for v0.9.0-alpha4 dependancy, without it 0.9.1 is pulled
-tealr = { git = "https://github.com/lenscas/tealr.git", rev = "05c9cdbace8abb6c12fc200e03a7ffcc5afff308", features = [
-    "mlua_vendored",
-    "mlua_send",
-] }
-parking_lot = "0.12.1"
-serde_json = "1.0.81"
-# serde = { version = "1", features = ["derive"] }
-anyhow = "1.0.75"
-=======
-bevy = { version = "0.11", default-features = false }
-bevy_mod_scripting_core = { path = "../../bevy_mod_scripting_core", version = "0.3.0" }
 tealr = { version = "0.9", features = [
     "mlua_vendored",
     "mlua_send",
     "mlua_macros",
 ] }
-parking_lot = "0.12.1" #Git pin required for v0.9.0-alpha4 dependancy, without it 0.9.1 is pulled
+parking_lot = "0.12.1"
 serde_json = "1.0.81"
-serde = { version = "1", features = ["derive"] }
->>>>>>> 46dafbab
+anyhow = "1.0.75"