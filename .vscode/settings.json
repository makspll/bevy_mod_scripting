--- conflicted
+++ resolved
@@ -3,34 +3,15 @@
     "lldb.showDisassembly": "never",
     "lldb.dereferencePointers": true,
     "lldb.consoleMode": "commands",
-<<<<<<< HEAD
-    // "rust-analyzer.server.extraEnv": {
-    //     "RUSTUP_TOOLCHAIN": "stable"
-    // },
-    // "rust-analyzer.runnables.extraEnv": {
-    //     "LD_LIBRARY_PATH": "${workspaceFolder}/target/debug/deps:${env:HOME}/.rustup/toolchains/stable-x86_64-unknown-linux-gnu/lib"
-    // },
     "[rust]": {
         "editor.formatOnSave": true,
         "editor.formatOnSaveMode": "file",
         "editor.defaultFormatter": "rust-lang.rust-analyzer"
     },
-    "editor.codeActionsOnSave": {
-        "source.organizeImports": "explicit"
-    },
     "rust-analyzer.rustc.source": "discover",
     "rust-analyzer.linkedProjects": [
         "./crates/bevy_api_gen/Cargo.toml",
         "Cargo.toml",
-=======
-    "rust-analyzer.cargo.features": [
-        "lua54",
-        "lua_script_api",
-        "rhai",
-        "rhai_script_api",
-        "teal",
-        "rune"
->>>>>>> d1dbc533
     ],
     "rust-analyzer.check.invocationStrategy": "per_workspace",
     "rust-analyzer.check.invocationLocation": "workspace",
