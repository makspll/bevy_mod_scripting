on:
  push:
    branches:
      - "**"
    paths-ignore:
      - 'crates/bevy_api_gen/**'
      - 'crates/macro_tests/**'
      - '.github/workflows/release-plz.yml'
      - '.github/workflows/bevy_api_gen.yml'
      - '.github/workflows/macro_tests.yml'
      - 'docs/**'


name: Check and Lint - bevy_mod_scripting

concurrency:
  # Use github.run_id on main branch
  # Use github.event.pull_request.number on pull requests, so it's unique per pull request
  # Use github.ref on other branches, so it's unique per branch
  group: ${{ github.workflow }}-${{ github.ref == 'refs/heads/main' && github.run_id || github.event.pull_request.number || github.ref }}
  cancel-in-progress: true

jobs:
  check:
    name: Check - ${{ matrix.run_args.label }}
    runs-on: ${{ matrix.run_args.os }}
    strategy:
      matrix:
       run_args: [ 
<<<<<<< HEAD
        {label: Windows - All Features,        os: windows-latest,      features: "lua54,rhai,teal,rune",      cross: x86_64-pc-windows-msvc    }, 
        {label: MacOS - All Features,          os: macOS-latest,        features: "lua54,rhai,teal,rune",      cross: x86_64-apple-darwin       },
        {label: Ubuntu - All Features,         os: ubuntu-latest,       features: "lua54,rhai,teal,rune",      cross: x86_64-unknown-linux-gnu  }, 
        {label: Ubuntu Aarch64 - All Features, os: ubuntu-latest,       features: "lua54,rhai,teal,rune",      cross: aarch64-unknown-linux-gnu },
        {label: Ubuntu - Lua51,                os: ubuntu-latest,       features: "lua51",                                     cross: x86_64-unknown-linux-gnu  }, 
        {label: Ubuntu - Lua52,                os: ubuntu-latest,       features: "lua52",                                     cross: x86_64-unknown-linux-gnu  }, 
        {label: Ubuntu - Lua53,                os: ubuntu-latest,       features: "lua53",                                     cross: x86_64-unknown-linux-gnu  }, 
        {label: Ubuntu - Luajit,               os: ubuntu-latest,       features: "luajit",                                    cross: x86_64-unknown-linux-gnu  }, 
        {label: Ubuntu - Luajit52,             os: ubuntu-latest,       features: "luajit52",                                  cross: x86_64-unknown-linux-gnu  }
=======
        {label: Windows - All Features,        os: windows-latest,      features: "lua54,rhai,teal,lua_script_api,rhai_script_api,rune",      cross: x86_64-pc-windows-msvc    }, 
        {label: MacOS - All Features,          os: macOS-latest,        features: "lua54,rhai,teal,lua_script_api,rhai_script_api,rune",      cross: x86_64-apple-darwin       },
        {label: Ubuntu - All Features,         os: ubuntu-latest,       features: "lua54,lua_script_api,rhai,teal,rhai_script_api,rune",      cross: x86_64-unknown-linux-gnu  }, 
        {label: Ubuntu Aarch64 - All Features, os: ubuntu-latest,       features: "lua54,rhai,teal,lua_script_api,rhai_script_api,rune",      cross: aarch64-unknown-linux-gnu },
        {label: Ubuntu - Lua51,                os: ubuntu-latest,       features: "lua51,lua_script_api",                                     cross: x86_64-unknown-linux-gnu  }, 
        {label: Ubuntu - Lua52,                os: ubuntu-latest,       features: "lua52,lua_script_api",                                     cross: x86_64-unknown-linux-gnu  }, 
        {label: Ubuntu - Lua53,                os: ubuntu-latest,       features: "lua53,lua_script_api",                                     cross: x86_64-unknown-linux-gnu  }, 
        {label: Ubuntu - Luajit,               os: ubuntu-latest,       features: "luajit,lua_script_api",                                    cross: x86_64-unknown-linux-gnu  }, 
        {label: Ubuntu - Luajit52,             os: ubuntu-latest,       features: "luajit52,lua_script_api",                                  cross: x86_64-unknown-linux-gnu  },
        {label: Ubuntu - Luau,                 os: ubuntu-latest,       features: "luau,lua_script_api",                                      cross: x86_64-unknown-linux-gnu  }

>>>>>>> b238bfcf
      ]
    steps:
      - if: runner.os == 'linux'
        name: Install alsa and udev
        run: sudo apt-get update; sudo apt-get install --no-install-recommends libasound2-dev libudev-dev
      - uses: actions/checkout@v2
      - uses: actions-rs/toolchain@v1
        with:
          profile: minimal
          toolchain: stable
          override: true
      - name: Rust Cache
        uses: Swatinem/rust-cache@v2.7.3
      - if: runner.os != 'windows'
        name: Clear space
        run: rm -rf /usr/share/dotnet; rm -rf /opt/ghc; rm -rf "/usr/local/share/boost"; rm -rf "$AGENT_TOOLSDIRECTORY"
      - uses: houseabsolute/actions-rust-cross@v0
        with:
          command: check
          target: ${{ matrix.run_args.cross }}
          args: --workspace --features=${{ matrix.run_args.features }} --profile=ephemeral-build

  fmt:
    name: Rustfmt
    runs-on: ubuntu-latest
    steps:
      - name: Install alsa and udev
        run: sudo apt-get update; sudo apt-get install --no-install-recommends libasound2-dev libudev-dev
      - uses: actions/checkout@v2
      - uses: actions-rs/toolchain@v1
        with:
          profile: minimal
          components: rustfmt
          toolchain: stable
          override: true
      - name: Rust Cache
        uses: Swatinem/rust-cache@v2.7.3
      - uses: actions-rs/cargo@v1
        with:
          command: fmt
          args: --all -- --check

  clippy:
    name: Clippy
    runs-on: ubuntu-latest
    steps:
      - name: Install alsa and udev
        run: sudo apt-get update; sudo apt-get install --no-install-recommends libasound2-dev libudev-dev
      - uses: actions/checkout@v2
      - uses: actions-rs/toolchain@v1
        with:
          toolchain: stable
          components: clippy
          override: true
      - name: Rust Cache
        uses: Swatinem/rust-cache@v2.7.3
      - uses: actions-rs/cargo@v1
        with:
          command: clippy
          args: --features=lua54,rhai,teal,rune --profile=ephemeral-build -- -D warnings 
  tests:
    name: Tests
    runs-on: ubuntu-latest
    steps:
      - name: Clear space
        run: sudo rm -rf /usr/share/dotnet; sudo rm -rf /opt/ghc; sudo rm -rf "/usr/local/share/boost"; sudo rm -rf "$AGENT_TOOLSDIRECTORY"
      - name: Checkout
        uses: actions/checkout@v3
      - name: Install alsa and udev
        run: sudo apt-get update; sudo apt-get install --no-install-recommends libasound2-dev libudev-dev
      - uses: actions-rs/toolchain@v1
        with:
          toolchain: stable
          override: true
      - name: Rust Cache
        uses: Swatinem/rust-cache@v2.7.3
      - uses: actions-rs/cargo@v1
        with:
          command: test
          args: --workspace --features=lua54,rhai,teal,rune --profile=ephemeral-build
  docs:
    name: Docs
    runs-on: ubuntu-latest
    steps:
      - name: Install alsa and udev
        run: sudo apt-get update; sudo apt-get install --no-install-recommends libasound2-dev libudev-dev
      - uses: actions/checkout@v2
      - uses: actions-rs/toolchain@v1
        with:
          toolchain: stable
          override: true
      - name: Rust Cache
        uses: Swatinem/rust-cache@v2.7.3
      - name: Find docs.rs features
        run: echo "DOCS_FEATURES=$(cargo metadata --no-deps | python -c "import sys,json; [print(','.join(x['metadata']['docs.rs']['features'])) for x in json.load(sys.stdin)['packages'] if x['name'] == 'bevy_mod_scripting']")" >> $GITHUB_OUTPUT
        id: features
      - uses: actions-rs/cargo@v1
        with:
          command: doc
          args: --workspace --features=${{ steps.features.outputs.DOCS_FEATURES }} --profile=ephemeral-build<|MERGE_RESOLUTION|>--- conflicted
+++ resolved
@@ -27,7 +27,6 @@
     strategy:
       matrix:
        run_args: [ 
-<<<<<<< HEAD
         {label: Windows - All Features,        os: windows-latest,      features: "lua54,rhai,teal,rune",      cross: x86_64-pc-windows-msvc    }, 
         {label: MacOS - All Features,          os: macOS-latest,        features: "lua54,rhai,teal,rune",      cross: x86_64-apple-darwin       },
         {label: Ubuntu - All Features,         os: ubuntu-latest,       features: "lua54,rhai,teal,rune",      cross: x86_64-unknown-linux-gnu  }, 
@@ -36,20 +35,8 @@
         {label: Ubuntu - Lua52,                os: ubuntu-latest,       features: "lua52",                                     cross: x86_64-unknown-linux-gnu  }, 
         {label: Ubuntu - Lua53,                os: ubuntu-latest,       features: "lua53",                                     cross: x86_64-unknown-linux-gnu  }, 
         {label: Ubuntu - Luajit,               os: ubuntu-latest,       features: "luajit",                                    cross: x86_64-unknown-linux-gnu  }, 
-        {label: Ubuntu - Luajit52,             os: ubuntu-latest,       features: "luajit52",                                  cross: x86_64-unknown-linux-gnu  }
-=======
-        {label: Windows - All Features,        os: windows-latest,      features: "lua54,rhai,teal,lua_script_api,rhai_script_api,rune",      cross: x86_64-pc-windows-msvc    }, 
-        {label: MacOS - All Features,          os: macOS-latest,        features: "lua54,rhai,teal,lua_script_api,rhai_script_api,rune",      cross: x86_64-apple-darwin       },
-        {label: Ubuntu - All Features,         os: ubuntu-latest,       features: "lua54,lua_script_api,rhai,teal,rhai_script_api,rune",      cross: x86_64-unknown-linux-gnu  }, 
-        {label: Ubuntu Aarch64 - All Features, os: ubuntu-latest,       features: "lua54,rhai,teal,lua_script_api,rhai_script_api,rune",      cross: aarch64-unknown-linux-gnu },
-        {label: Ubuntu - Lua51,                os: ubuntu-latest,       features: "lua51,lua_script_api",                                     cross: x86_64-unknown-linux-gnu  }, 
-        {label: Ubuntu - Lua52,                os: ubuntu-latest,       features: "lua52,lua_script_api",                                     cross: x86_64-unknown-linux-gnu  }, 
-        {label: Ubuntu - Lua53,                os: ubuntu-latest,       features: "lua53,lua_script_api",                                     cross: x86_64-unknown-linux-gnu  }, 
-        {label: Ubuntu - Luajit,               os: ubuntu-latest,       features: "luajit,lua_script_api",                                    cross: x86_64-unknown-linux-gnu  }, 
-        {label: Ubuntu - Luajit52,             os: ubuntu-latest,       features: "luajit52,lua_script_api",                                  cross: x86_64-unknown-linux-gnu  },
-        {label: Ubuntu - Luau,                 os: ubuntu-latest,       features: "luau,lua_script_api",                                      cross: x86_64-unknown-linux-gnu  }
-
->>>>>>> b238bfcf
+        {label: Ubuntu - Luajit52,             os: ubuntu-latest,       features: "luajit52",                                  cross: x86_64-unknown-linux-gnu  },
+        {label: Ubuntu - Luau,                 os: ubuntu-latest,       features: "luau",                                      cross: x86_64-unknown-linux-gnu  }
       ]
     steps:
       - if: runner.os == 'linux'
