# Create the benchmark executable with debugging symbols, but do not run it. We
# don't want valgrind to profile the compiler, so we have the "--no-run" flag. We
# also need debugging symbols so valgrind can track down source code
# appropriately. It blows my mind to this day that compiling with optimizations +
# debugging symbols is a thing. For so long I thought they were mutually
# exclusive.
# RUSTFLAGS="-g" cargo bench  --no-run

# Let's say this was the executable
EXEC="./target/release/"

# Now identify a single test that you want profiled. Test identifiers are
# printed in the console output, so I'll use the one that I posted earlier
T_ID="Hello/World"

TIME="10"
# Have valgrind profile criterion running our benchmark for 10 seconds

FLAGS=
PACKAGE=bevy_mod_scripting
TEST_NAME=
# # valgrind outputs a callgrind.out.<pid>. We can analyze this with kcachegrind
# kcachegrind
NIGHTLY_VERSION=nightly-2024-01-24
BEVY_VERSION=0.11.2
GLAM_VERSION=0.24.1
CODEGEN_PATH=${PWD}/target/codegen
BEVY_PATH=${CODEGEN_PATH}/bevy
GLAM_PATH=${CODEGEN_PATH}/glam
OUTPUT_PATH=${CODEGEN_PATH}/output
GENERATED_SRC_PATH=./crates/bevy_script_api/src/generated
build_test_in_package:
	@cargo test --no-run --lib --workspace $(TEST_NAME)
	@export OUTPUT=$$(find ./target/debug/deps/ -regex ".*${PACKAGE}[^.]*" -printf "%T@\t%Tc %6k KiB %p\n" | sort -n -r | awk '{print $$NF}' | head -1); \
	mv $${OUTPUT} ./target/debug/test_binary && echo "Using: $${OUTPUT}" && ls -v ./target/debug/ | grep "test_binary"

comp_benches:
	RUSTFLAGS="-g" cargo bench --no-run 

valgrind:
	valgrind --tool=callgrind \
			--dump-instr=yes \
			--collect-jumps=yes \
			--simulate-cache=yes \
			${EXEC} --bench  ${T_ID} 

<<<<<<< HEAD
install_bevy_api_gen:
	rustup install ${NIGHTLY_VERSION}
	cargo +${NIGHTLY_VERSION} install --path ./crates/bevy_api_gen

prepare_api_gen:
	mkdir ${CODEGEN_PATH} || true
	git clone https://github.com/bevyengine/bevy --branch v${BEVY_VERSION} --depth 1 ${BEVY_PATH} || true

generate_bevy:
	cd ${BEVY_PATH} && cargo +${NIGHTLY_VERSION} bevy-api-gen generate --output ${OUTPUT_PATH} -v

collect_bevy:
	cd ${BEVY_PATH} && cargo +${NIGHTLY_VERSION} bevy-api-gen collect --output ${OUTPUT_PATH} -v

install_generated_files:
	mkdir ${GENERATED_SRC_PATH} || true
	find ${OUTPUT_PATH} -name "*.rs" -exec cp {} ${GENERATED_SRC_PATH} \;

generate: install_bevy_api_gen prepare_api_gen generate_bevy collect_bevy install_generated_files
=======
make_json_files:
	rustup run nightly-2024-03-06 cargo rustdoc -p bevy_asset@0.13.0  --  -Zunstable-options --output-format json && \
	rustup run nightly-2024-03-06 cargo rustdoc -p bevy_ecs@0.13.0 --  -Zunstable-options --output-format json && \
	rustup run nightly-2024-03-06 cargo rustdoc -p bevy_pbr@0.13.0 --  -Zunstable-options --output-format json && \
	rustup run nightly-2024-03-06 cargo rustdoc -p bevy_render@0.13.0 --  -Zunstable-options --output-format json && \
	rustup run nightly-2024-03-06 cargo rustdoc -p bevy_math@0.13.0 --  -Zunstable-options --output-format json && \
	rustup run nightly-2024-03-06 cargo rustdoc -p bevy_transform@0.13.0 --  -Zunstable-options --output-format json && \
	rustup run nightly-2024-03-06 cargo rustdoc -p bevy_sprite@0.13.0 --  -Zunstable-options --output-format json && \
	rustup run nightly-2024-03-06 cargo rustdoc -p bevy_ui@0.13.0 --  -Zunstable-options --output-format json && \
	rustup run nightly-2024-03-06 cargo rustdoc -p bevy_animation@0.13.0 --  -Zunstable-options --output-format json && \
	rustup run nightly-2024-03-06 cargo rustdoc -p bevy_core@0.13.0 --  -Zunstable-options --output-format json && \
	rustup run nightly-2024-03-06 cargo rustdoc -p bevy_core_pipeline@0.13.0 --  -Zunstable-options --output-format json && \
	rustup run nightly-2024-03-06 cargo rustdoc -p bevy_gltf@0.13.0 --  -Zunstable-options --output-format json && \
	rustup run nightly-2024-03-06 cargo rustdoc -p bevy_hierarchy@0.13.0 --  -Zunstable-options --output-format json && \
	rustup run nightly-2024-03-06 cargo rustdoc -p bevy_text@0.13.0 --  -Zunstable-options --output-format json && \
	rustup run nightly-2024-03-06 cargo rustdoc -p bevy_time@0.13.0 --  -Zunstable-options --output-format json && \
	rustup run nightly-2024-03-06 cargo rustdoc -p bevy_utils@0.13.0 --  -Zunstable-options --output-format json && \
	rustup run nightly-2024-03-06 cargo rustdoc -p bevy_reflect@0.13.0 --  -Zunstable-options --output-format json && \
	rustup run nightly-2024-03-06 cargo rustdoc -p glam@0.25.0 --  -Zunstable-options --output-format json && \
	rustup run nightly-2024-03-06 cargo rustdoc -p bevy@0.13.0 --  -Zunstable-options --output-format json 
>>>>>>> d1dbc533
<|MERGE_RESOLUTION|>--- conflicted
+++ resolved
@@ -22,8 +22,8 @@
 # # valgrind outputs a callgrind.out.<pid>. We can analyze this with kcachegrind
 # kcachegrind
 NIGHTLY_VERSION=nightly-2024-01-24
-BEVY_VERSION=0.11.2
-GLAM_VERSION=0.24.1
+BEVY_VERSION=0.13.0
+GLAM_VERSION=0.25.0
 CODEGEN_PATH=${PWD}/target/codegen
 BEVY_PATH=${CODEGEN_PATH}/bevy
 GLAM_PATH=${CODEGEN_PATH}/glam
@@ -44,7 +44,6 @@
 			--simulate-cache=yes \
 			${EXEC} --bench  ${T_ID} 
 
-<<<<<<< HEAD
 install_bevy_api_gen:
 	rustup install ${NIGHTLY_VERSION}
 	cargo +${NIGHTLY_VERSION} install --path ./crates/bevy_api_gen
@@ -63,26 +62,4 @@
 	mkdir ${GENERATED_SRC_PATH} || true
 	find ${OUTPUT_PATH} -name "*.rs" -exec cp {} ${GENERATED_SRC_PATH} \;
 
-generate: install_bevy_api_gen prepare_api_gen generate_bevy collect_bevy install_generated_files
-=======
-make_json_files:
-	rustup run nightly-2024-03-06 cargo rustdoc -p bevy_asset@0.13.0  --  -Zunstable-options --output-format json && \
-	rustup run nightly-2024-03-06 cargo rustdoc -p bevy_ecs@0.13.0 --  -Zunstable-options --output-format json && \
-	rustup run nightly-2024-03-06 cargo rustdoc -p bevy_pbr@0.13.0 --  -Zunstable-options --output-format json && \
-	rustup run nightly-2024-03-06 cargo rustdoc -p bevy_render@0.13.0 --  -Zunstable-options --output-format json && \
-	rustup run nightly-2024-03-06 cargo rustdoc -p bevy_math@0.13.0 --  -Zunstable-options --output-format json && \
-	rustup run nightly-2024-03-06 cargo rustdoc -p bevy_transform@0.13.0 --  -Zunstable-options --output-format json && \
-	rustup run nightly-2024-03-06 cargo rustdoc -p bevy_sprite@0.13.0 --  -Zunstable-options --output-format json && \
-	rustup run nightly-2024-03-06 cargo rustdoc -p bevy_ui@0.13.0 --  -Zunstable-options --output-format json && \
-	rustup run nightly-2024-03-06 cargo rustdoc -p bevy_animation@0.13.0 --  -Zunstable-options --output-format json && \
-	rustup run nightly-2024-03-06 cargo rustdoc -p bevy_core@0.13.0 --  -Zunstable-options --output-format json && \
-	rustup run nightly-2024-03-06 cargo rustdoc -p bevy_core_pipeline@0.13.0 --  -Zunstable-options --output-format json && \
-	rustup run nightly-2024-03-06 cargo rustdoc -p bevy_gltf@0.13.0 --  -Zunstable-options --output-format json && \
-	rustup run nightly-2024-03-06 cargo rustdoc -p bevy_hierarchy@0.13.0 --  -Zunstable-options --output-format json && \
-	rustup run nightly-2024-03-06 cargo rustdoc -p bevy_text@0.13.0 --  -Zunstable-options --output-format json && \
-	rustup run nightly-2024-03-06 cargo rustdoc -p bevy_time@0.13.0 --  -Zunstable-options --output-format json && \
-	rustup run nightly-2024-03-06 cargo rustdoc -p bevy_utils@0.13.0 --  -Zunstable-options --output-format json && \
-	rustup run nightly-2024-03-06 cargo rustdoc -p bevy_reflect@0.13.0 --  -Zunstable-options --output-format json && \
-	rustup run nightly-2024-03-06 cargo rustdoc -p glam@0.25.0 --  -Zunstable-options --output-format json && \
-	rustup run nightly-2024-03-06 cargo rustdoc -p bevy@0.13.0 --  -Zunstable-options --output-format json 
->>>>>>> d1dbc533
+generate: install_bevy_api_gen prepare_api_gen generate_bevy collect_bevy install_generated_files