use bevy::time::FixedTimestep;
use bevy::{ prelude::*};
use bevy_event_priority::PriorityEventWriter;
use bevy_mod_scripting::{
    langs::mlu::{mlua, mlua::prelude::*, mlua::Value},
    APIProvider, AddScriptApiProvider, AddScriptHost, AddScriptHostHandler, LuaDocFragment,
    LuaEvent, LuaFile, RLuaScriptHost, Recipients, Script, ScriptCollection, ScriptError,
    ScriptingPlugin,
};
use rand::prelude::SliceRandom;
use std::sync::atomic::Ordering::Relaxed;
use std::sync::{atomic::AtomicU32, Mutex};

#[derive(Clone)]
pub struct MyLuaArg(usize);

impl<'lua> ToLua<'lua> for MyLuaArg {
    fn to_lua(self, lua: &'lua Lua) -> mlua::Result<Value<'lua>> {
        self.0.to_lua(lua)
    }
}

#[derive(Default)]
pub struct LuaAPIProvider;

/// the custom Lua api, world is provided via a global pointer,
/// and callbacks are defined only once at script creation
impl APIProvider for LuaAPIProvider {
    type Target = Mutex<Lua>;
    type DocTarget = LuaDocFragment;

    fn attach_api(&mut self, ctx: &mut Self::Target) -> Result<(), ScriptError> {
        // callbacks can receive any `ToLuaMulti` arguments, here '()' and
        // return any `FromLuaMulti` arguments, here a `usize`
        // check the Rlua documentation for more details

        let ctx = ctx.lock().unwrap();

        ctx.globals().set(
            "print",
            ctx.create_function(|_ctx, msg: String| {
                info!("{}", msg);
                Ok(())
            })?,
        )?;

        Ok(())
    }
}

static COUNTER: AtomicU32 = AtomicU32::new(0);

/// utility for generating random events from a list
fn fire_random_event(w: &mut PriorityEventWriter<LuaEvent<MyLuaArg>>, events: &[ScriptEventData]) {
    let mut rng = rand::thread_rng();
    let id = COUNTER.fetch_add(1, Relaxed);
    let arg = MyLuaArg(id as usize);
    let (event, prio) = events
        .choose(&mut rng)
        .map(|v| {
            (
                LuaEvent {
                    hook_name: v.0.to_string(),
                    args: vec![arg],
                    recipients: Recipients::All,
                },
                v.1,
            )
        })
        .unwrap();

    info!(
        "\t - event: {},\t prio: {},\t id: {}",
        event.hook_name, prio, id
    );
    w.send(event, prio);
}

fn do_some_shit_before_physics(mut w: PriorityEventWriter<LuaEvent<MyLuaArg>>) {
    info!("PrePhysics, firing:");

    for _ in 0..5 {
        // fire random event, for any of the stages
        fire_random_event(&mut w, &ALL_EVENTS);
    }
}

fn do_physics(mut w: PriorityEventWriter<LuaEvent<MyLuaArg>>) {
    info!("Physics, firing:");

    for _ in 0..5 {
        // fire random event, for any stages,
        fire_random_event(&mut w, &ALL_EVENTS);
    }
}

fn do_update(mut w: PriorityEventWriter<LuaEvent<MyLuaArg>>) {
    info!("Update, firing:");

    // fire random event, for any stages
    fire_random_event(&mut w, &ALL_EVENTS);
}

#[derive(Clone, Copy)]
pub struct ScriptEventData(&'static str, u32);

static ON_PRE_PHYSICS_ONE: ScriptEventData = ScriptEventData("on_pre_physics_one", 0);
static ON_PRE_PHYSICS_TWO: ScriptEventData = ScriptEventData("on_pre_physics_two", 1);
static ON_POST_PHYSICS_ONE: ScriptEventData = ScriptEventData("on_post_physics_one", 11);
static ON_POST_PHYSICS_TWO: ScriptEventData = ScriptEventData("on_post_physics_two", 12);
static ON_POST_UPDATE_ONE: ScriptEventData = ScriptEventData("on_post_update_one", 21);
static ON_POST_UPDATE_TWO: ScriptEventData = ScriptEventData("on_post_update_two", 22);
static ALL_EVENTS: [ScriptEventData; 6] = [
    ON_PRE_PHYSICS_ONE,
    ON_PRE_PHYSICS_TWO,
    ON_POST_PHYSICS_ONE,
    ON_POST_PHYSICS_TWO,
    ON_POST_UPDATE_ONE,
    ON_POST_UPDATE_TWO,
];

fn load_our_script(server: Res<AssetServer>, mut commands: Commands) {
    let path = "scripts/complex_game_loop.lua";
    let handle = server.load::<LuaFile, &str>(path);

    commands.spawn().insert(ScriptCollection::<LuaFile> {
<<<<<<< HEAD
        scripts: vec![Script::<LuaFile>::new(path.to_string(), handle)],
=======
        scripts: vec![Script::<LuaFile>::new::<RLuaScriptHost<MyLuaArg>>(
            path.to_string(),
            handle,
        )],
>>>>>>> c0eb34e0
    });
}

fn main() -> std::io::Result<()> {
    static PRE_PHYSICS: &str = "pre_physics";
    static PHYSICS: &str = "physics";
    static PRE_PHYSICS_SCRIPTS: &str = "pre_physics_scripts";
    static POST_PHYSICS_SCRIPTS: &str = "post_physics_scripts";
    static POST_UPDATE_SCRIPTS: &str = "post_update_scripts";

    const TIMESTEP_2_PER_SECOND: f64 = 30.0 / 60.0;

    let mut app = App::new();

    app.add_plugins(DefaultPlugins)
        .add_plugin(ScriptingPlugin)
        .add_startup_system(load_our_script)
        // --- main systems stages
        // physics logic stage (twice a second)
        .add_stage_before(CoreStage::Update, PHYSICS, SystemStage::parallel())
        .add_system_to_stage(
            PHYSICS,
            do_physics.with_run_criteria(FixedTimestep::step(TIMESTEP_2_PER_SECOND)),
        )
        // pre physics logic stage (twice a second)
        .add_stage_before(PHYSICS, PRE_PHYSICS, SystemStage::parallel())
        .add_system_to_stage(
            PRE_PHYSICS,
            do_some_shit_before_physics
                .with_run_criteria(FixedTimestep::step(TIMESTEP_2_PER_SECOND)),
        )
        // main update logic stage (every frame)
        .add_system(do_update)
        // --- script handler stages
        // pre_physics,     priority: [0,10] inclusive
        .add_stage_after(
            PRE_PHYSICS,
            PRE_PHYSICS_SCRIPTS,
            SystemStage::single_threaded(),
        )
        .add_script_handler_stage_with_criteria::<RLuaScriptHost<MyLuaArg>, _, _, _, 0, 10>(
            PRE_PHYSICS_SCRIPTS,
            FixedTimestep::step(TIMESTEP_2_PER_SECOND),
        )
        // post_physics,    priority: [11,20] inclusive
        // since the previous system will consume all events in the [0,10] range
        .add_stage_after(
            PHYSICS,
            POST_PHYSICS_SCRIPTS,
            SystemStage::single_threaded(),
        )
        .add_script_handler_stage_with_criteria::<RLuaScriptHost<MyLuaArg>, _, _, _, 11, 20>(
            POST_PHYSICS_SCRIPTS,
            FixedTimestep::step(TIMESTEP_2_PER_SECOND),
        )
        // post_update,     priority: [21,30] inclusive
        // note we do not use the CoreStage version since our scripts might want
        // to modify transforms etc which some core systems synchronise in here
        .add_stage_after(
            CoreStage::Update,
            POST_UPDATE_SCRIPTS,
            SystemStage::single_threaded(),
        )
        .add_script_handler_stage::<RLuaScriptHost<MyLuaArg>, _, 21, 30>(POST_UPDATE_SCRIPTS)
        // this stage handles addition and removal of script contexts, we can safely use `CoreStage::PostUpdate`
        .add_script_host::<RLuaScriptHost<MyLuaArg>, _>(CoreStage::PostUpdate)
        .add_api_provider::<RLuaScriptHost<MyLuaArg>>(Box::new(LuaAPIProvider));
    // We have 3 core systems

    // PrePhysics (twice per second), fires 5 random events
    // Physics (twice per second),    fires 5 random events
    // Update (every frame),          fires 1 random event

    // and 3 event handlers

    // pre_physics (twice per second)
    // post_physics (twice per second)
    // post_update (every frame)

    // each of those spawns a single random event from the pool of all events
    // when a handler encounters an event of higher priority outside its range, that event is discarded
    // when a handler encounters an event of lower priority outside its range, it's left in the queue
    // therefore
    // in our case, PrePhysics systems can generate events which can be handled by post_update,
    // but Update cannot send events which are handled by anything other than post_update

    // note that regardless of the order in which the events were spawned
    // priority decides the order in which they are executed
    // in case of identical priority, order is the tie-breaker (earlier events launch first)
    app.run();

    Ok(())
}<|MERGE_RESOLUTION|>--- conflicted
+++ resolved
@@ -124,14 +124,10 @@
     let handle = server.load::<LuaFile, &str>(path);
 
     commands.spawn().insert(ScriptCollection::<LuaFile> {
-<<<<<<< HEAD
-        scripts: vec![Script::<LuaFile>::new(path.to_string(), handle)],
-=======
         scripts: vec![Script::<LuaFile>::new::<RLuaScriptHost<MyLuaArg>>(
             path.to_string(),
             handle,
         )],
->>>>>>> c0eb34e0
     });
 }
 
