--- conflicted
+++ resolved
@@ -84,14 +84,10 @@
 
 [workspace.dependencies]
 profiling = { version = "1.0" }
-<<<<<<< HEAD
 bevy_math = { version = "0.16.0", default-features = false }
 bevy_reflect = { version = "0.16.0", default-features = false }
 bevy_input = { version = "0.16.0", default-features = false }
 bevy = { version = "0.16.0", default-features = false }
-=======
-bevy = { version = "0.15.3", default-features = false }
->>>>>>> 92d99fd2
 bevy_mod_scripting_core = { path = "crates/bevy_mod_scripting_core", version = "0.13.0" }
 bevy_mod_scripting_functions = { path = "crates/bevy_mod_scripting_functions", version = "0.13.0", default-features = false }
 bevy_mod_scripting_derive = { path = "crates/bevy_mod_scripting_derive", version = "0.13.0" }
@@ -105,12 +101,7 @@
 clap = { version = "4.1", features = ["derive"] }
 rand = "0.9.1"
 criterion = { version = "0.5" }
-<<<<<<< HEAD
-ladfile_builder = { path = "crates/ladfile_builder", version = "0.3.2" }
-=======
-ansi-parser = "0.9"
 ladfile_builder = { path = "crates/ladfile_builder", version = "0.3.3" }
->>>>>>> 92d99fd2
 script_integration_test_harness = { workspace = true }
 test_utils = { workspace = true }
 libtest-mimic = "0.8"
