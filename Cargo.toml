--- conflicted
+++ resolved
@@ -69,11 +69,7 @@
 bevy = { version = "0.11" }
 clap = { version = "4.1", features = ["derive"] }
 rand = "0.8.5"
-<<<<<<< HEAD
 bevy_console = "0.9.0"
-=======
-bevy_console = "0.8.0"
->>>>>>> e3395458
 rhai-rand = "0.1"
 
 [workspace]
@@ -101,10 +97,6 @@
 name = "console_integration_lua"
 path = "examples/lua/console_integration.rs"
 required-features = ["lua54", "lua_script_api"]
-<<<<<<< HEAD
-
-=======
->>>>>>> e3395458
 
 [[example]]
 name = "console_integration_rhai"
@@ -141,7 +133,6 @@
 path = "examples/lua/documentation_gen.rs"
 required-features = ["lua54", "teal", "lua_script_api"]
 
-
 [[example]]
 name = "bevy_api_lua"
 path = "examples/lua/bevy_api.rs"
@@ -151,24 +142,8 @@
 name = "bevy_api_rhai"
 path = "examples/rhai/bevy_api.rs"
 required-features = ["rhai", "rhai_script_api"]
-<<<<<<< HEAD
-=======
-
-[[example]]
-name = "multiple_events_rhai"
-path = "examples/rhai/multiple_events_rhai.rs"
-required-features = ["rhai", "rhai_script_api"]
->>>>>>> e3395458
-
-[[example]]
-name = "wrappers"
-path = "examples/wrappers.rs"
-<<<<<<< HEAD
-required-features = ["lua54", "lua_script_api"]
 
 [[example]]
 name = "new_wrappers"
 path = "examples/new_wrappers.rs"
-=======
->>>>>>> e3395458
 required-features = ["lua54", "lua_script_api"]