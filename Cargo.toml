--- conflicted
+++ resolved
@@ -63,20 +63,13 @@
 rune = ["bevy_mod_scripting_rune"]
 
 [dependencies]
-<<<<<<< HEAD
 bevy = { version = "0.12", default-features = false }
 bevy_mod_scripting_core = { path = "bevy_mod_scripting_core", version = "0.4.0" }
 bevy_mod_scripting_lua = { path = "languages/bevy_mod_scripting_lua", version = "0.4.0", optional = true }
 bevy_mod_scripting_rhai = { path = "languages/bevy_mod_scripting_rhai", version = "0.4.0", optional = true }
+bevy_mod_scripting_rune = { path = "languages/bevy_mod_scripting_rune", version = "0.4.0", optional = true }
 bevy_script_api = { path = "bevy_script_api", version = "0.4.0", optional = true }
-=======
-bevy = { version = "0.11", default-features = false }
-bevy_mod_scripting_core = { path = "bevy_mod_scripting_core", version = "0.3.0" }
-bevy_mod_scripting_lua = { path = "languages/bevy_mod_scripting_lua", version = "0.3.0", optional = true }
-bevy_mod_scripting_rhai = { path = "languages/bevy_mod_scripting_rhai", version = "0.3.0", optional = true }
-bevy_mod_scripting_rune = { path = "languages/bevy_mod_scripting_rune", version = "0.3.0", optional = true }
-bevy_script_api = { path = "bevy_script_api", version = "0.3.0", optional = true }
->>>>>>> 46dafbab
+
 
 [dev-dependencies]
 bevy = { version = "0.12" }
