[package]
name = "bevy_mod_scripting_core"
version = "0.14.0-alpha.1"
authors = ["Maksymilian Mozolewski <makspl17@gmail.com>"]
edition = "2021"
license = "MIT OR Apache-2.0"
description = "Core traits and structures required for other parts of bevy_mod_scripting"
repository = "https://github.com/makspll/bevy_mod_scripting"
homepage = "https://github.com/makspll/bevy_mod_scripting"
keywords = ["bevy", "gamedev", "scripting", "lua"]
categories = ["game-development"]
readme = "readme.md"

[lib]
name = "bevy_mod_scripting_core"
path = "src/lib.rs"

[features]
default = []
# if enabled enables documentation updating in optimized builds
doc_always = []

# if enabled enables some common mlua trait implementations 
mlua_impls = ["mlua"]
rhai_impls = ["rhai"]

[dependencies]
mlua = { version = "0.10", default-features = false, optional = true }
rhai = { version = "1.21", default-features = false, features = [
    "sync",
], optional = true }
bevy = { workspace = true, default-features = false, features = [
    "bevy_asset",
    "std",
] }
parking_lot = "0.12.1"
smallvec = "1.11"
itertools = "0.14"
profiling = { workspace = true }
bevy_mod_scripting_derive = { workspace = true }
fixedbitset = "0.5"
bevy_system_reflection = { path = "../bevy_system_reflection", version = "0.1.2" }
<<<<<<< HEAD
serde = { version = "1.0", features = ["derive"] }
uuid = "1.11"
=======
variadics_please = "1.1.0"
>>>>>>> 9641e893

[dev-dependencies]
test_utils = { workspace = true }
tokio = { version = "1", features = ["rt", "macros"] }
pretty_assertions = "1.4"

[lints]
workspace = true<|MERGE_RESOLUTION|>--- conflicted
+++ resolved
@@ -40,12 +40,9 @@
 bevy_mod_scripting_derive = { workspace = true }
 fixedbitset = "0.5"
 bevy_system_reflection = { path = "../bevy_system_reflection", version = "0.1.2" }
-<<<<<<< HEAD
 serde = { version = "1.0", features = ["derive"] }
 uuid = "1.11"
-=======
 variadics_please = "1.1.0"
->>>>>>> 9641e893
 
 [dev-dependencies]
 test_utils = { workspace = true }
