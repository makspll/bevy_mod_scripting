[package]
name = "bevy_mod_scripting_core"
<<<<<<< HEAD
version = "0.9.0-alpha.1"
=======
version = "0.8.0"
>>>>>>> c7cd0613
authors = ["Maksymilian Mozolewski <makspl17@gmail.com>"]
edition = "2021"
license = "MIT OR Apache-2.0"
description = "Core traits and structures required for other parts of bevy_mod_scripting"
repository = "https://github.com/makspll/bevy_mod_scripting"
homepage = "https://github.com/makspll/bevy_mod_scripting"
keywords = ["bevy", "gamedev", "scripting", "lua"]
categories = ["game-development"]
readme = "readme.md"

[lib]
name = "bevy_mod_scripting_core"
path = "src/lib.rs"

[features]
# if enabled enables documentation updating in optimized builds
doc_always = []

# if enabled enables some common mlua trait implementations 
mlua_impls = ["mlua"]
rhai_impls = ["rhai"]

[dependencies]
mlua = { optional = true, workspace = true }
rhai = { optional = true, workspace = true }

bevy = { workspace = true, default-features = false, features = [
    "bevy_asset",
    "reflect_functions",
] }
<<<<<<< HEAD

=======
bevy_event_priority = { path = "../bevy_event_priority", version = "0.8.0" }
>>>>>>> c7cd0613
thiserror = "1.0.31"
parking_lot = "0.12.1"
dashmap = "6"
smallvec = "1.11"
itertools = "0.13"

[dev-dependencies]
test_utils = { workspace = true }<|MERGE_RESOLUTION|>--- conflicted
+++ resolved
@@ -1,10 +1,6 @@
 [package]
 name = "bevy_mod_scripting_core"
-<<<<<<< HEAD
 version = "0.9.0-alpha.1"
-=======
-version = "0.8.0"
->>>>>>> c7cd0613
 authors = ["Maksymilian Mozolewski <makspl17@gmail.com>"]
 edition = "2021"
 license = "MIT OR Apache-2.0"
@@ -35,11 +31,6 @@
     "bevy_asset",
     "reflect_functions",
 ] }
-<<<<<<< HEAD
-
-=======
-bevy_event_priority = { path = "../bevy_event_priority", version = "0.8.0" }
->>>>>>> c7cd0613
 thiserror = "1.0.31"
 parking_lot = "0.12.1"
 dashmap = "6"
