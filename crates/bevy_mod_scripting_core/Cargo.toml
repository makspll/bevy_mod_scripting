--- conflicted
+++ resolved
@@ -29,21 +29,18 @@
 rhai = { version = "1.21", default-features = false, features = [
     "sync",
 ], optional = true }
-bevy = { workspace = true, default-features = false, features = ["bevy_asset", "std"] }
+bevy = { workspace = true, default-features = false, features = [
+    "bevy_asset",
+    "std",
+] }
 parking_lot = "0.12.1"
 smallvec = "1.11"
 itertools = "0.14"
 profiling = { workspace = true }
 bevy_mod_scripting_derive = { workspace = true }
 fixedbitset = "0.5"
-<<<<<<< HEAD
-bevy_system_reflection = { path = "../bevy_system_reflection", version = "0.1.1" }
+bevy_system_reflection = { path = "../bevy_system_reflection", version = "0.1.2" }
 variadics_please = "1.1.0"
-=======
-petgraph = "0.6"
-bevy_mod_debugdump = "0.12"
-bevy_system_reflection = { path = "../bevy_system_reflection", version = "0.1.2" }
->>>>>>> 92d99fd2
 
 [dev-dependencies]
 test_utils = { workspace = true }
