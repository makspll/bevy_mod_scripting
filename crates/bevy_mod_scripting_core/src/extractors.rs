--- conflicted
+++ resolved
@@ -5,27 +5,17 @@
 use std::ops::{Deref, DerefMut};
 
 use bevy::{
-<<<<<<< HEAD
     asset::{LoadState, Handle},
-=======
->>>>>>> c6aaeabb
     ecs::{
         component::ComponentId,
         entity::Entity,
         event::{Event, EventCursor, EventIterator, Events},
         query::{Access, AccessConflicts},
         storage::SparseSetIndex,
-<<<<<<< HEAD
-        system::{Local, Resource, SystemParam, SystemState},
-        world::World,
-    },
-    prelude::{AssetServer, Query, Res},
-=======
         system::{Local, SystemParam, SystemState, SystemParamValidationError},
         world::World,
     },
-    prelude::Resource
->>>>>>> c6aaeabb
+    prelude::{AssetServer, Query, Res, Resource},
 };
 use fixedbitset::FixedBitSet;
 
