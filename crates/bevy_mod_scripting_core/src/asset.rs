//! Systems and resources for handling script assets and events

<<<<<<< HEAD
use crate::{
    StaticScripts,
    ScriptComponent,
    commands::{CreateOrUpdateScript, DeleteScript},
    error::ScriptError,
    script::{DisplayProxy, ScriptId, Domain, ScriptDomain},
    IntoScriptPluginParams, ScriptingSystemSet,
};
use bevy::{
    app::{App, PreUpdate},
    asset::{Asset, AssetEvent, AssetId, AssetLoader, AssetPath, Assets, LoadState},
    ecs::system::Resource,
=======
use std::borrow::Cow;

use bevy::{
    app::{App, PreUpdate},
    asset::{Asset, AssetEvent, AssetId, AssetLoader, AssetPath, Assets},
>>>>>>> c6aaeabb
    log::{debug, info, trace, warn},
    platform::collections::HashMap,
    prelude::{
<<<<<<< HEAD
        Commands, Event, EventReader, EventWriter, IntoSystemConfigs, IntoSystemSetConfigs, Res,
        ResMut, Added, Query, Local, Handle, AssetServer, Entity,
=======
        Commands, Event, EventReader, EventWriter, IntoScheduleConfigs, Res, ResMut, Resource,
>>>>>>> c6aaeabb
    },
    reflect::TypePath,
};
<<<<<<< HEAD
use std::{borrow::Cow, collections::VecDeque};
use serde::{Deserialize, Serialize};
=======

use crate::{
    commands::{CreateOrUpdateScript, DeleteScript},
    error::ScriptError,
    script::ScriptId,
    IntoScriptPluginParams, ScriptingSystemSet,
};
>>>>>>> c6aaeabb

/// Represents a scripting language. Languages which compile into another language should use the target language as their language.
#[derive(Debug, Clone, PartialEq, Eq, PartialOrd, Ord, Default, Serialize, Deserialize)]
pub enum Language {
    /// The Rhai scripting language
    Rhai,
    /// The Lua scripting language
    Lua,
    /// The Rune scripting language
    Rune,
    /// An external scripting language
    External(Cow<'static, str>),
    /// Set if none of the asset path to language mappers match
    #[default]
    Unknown,
}

impl std::fmt::Display for Language {
    fn fmt(&self, f: &mut std::fmt::Formatter<'_>) -> std::fmt::Result {
        match self {
            Language::Rhai => "Rhai".fmt(f),
            Language::Lua => "Lua".fmt(f),
            Language::Rune => "Rune".fmt(f),
            Language::External(cow) => cow.fmt(f),
            Language::Unknown => "Unknown".fmt(f),
        }
    }
}

/// Represents a script loaded into memory as an asset
#[derive(Asset, TypePath, Clone)]
pub struct ScriptAsset {
    /// The body of the script
    pub content: Box<[u8]>, // Any chance a Cow<'static, ?> could work here?
    /// The language of the script
    pub language: Language,
}

impl From<String> for ScriptAsset {
    fn from(s: String) -> ScriptAsset {
        ScriptAsset {
            content: s.into_bytes().into_boxed_slice(),
            language: Language::default(),
        }
    }
}

/// Script settings
#[derive(Debug, Clone, Serialize, Deserialize, Default)]
pub struct ScriptSettings {
    /// Define the language for a script or use the extension if None.
    pub language: Option<Language>,
}

#[derive(Default)]
/// A loader for script assets
pub struct ScriptAssetLoader {
    /// The file extensions this loader should handle
    pub extensions: &'static [&'static str],
    /// preprocessor to run on the script before saving the content to an asset
    pub preprocessor: Option<Box<dyn Fn(&mut [u8]) -> Result<(), ScriptError> + Send + Sync>>,
}

#[profiling::all_functions]
impl AssetLoader for ScriptAssetLoader {
    type Asset = ScriptAsset;

    type Settings = ScriptSettings;

    type Error = ScriptError;

    async fn load(
        &self,
        reader: &mut dyn bevy::asset::io::Reader,
        settings: &Self::Settings,
        load_context: &mut bevy::asset::LoadContext<'_>,
    ) -> Result<Self::Asset, Self::Error> {
        let mut content = Vec::new();
        reader
            .read_to_end(&mut content)
            .await
            .map_err(|e| ScriptError::new_external(e).with_context(load_context.asset_path()))?;
        if let Some(processor) = &self.preprocessor {
            processor(&mut content)?;
        }
        let language = settings
            .language
            .clone()
            .unwrap_or_else(||
                match load_context.path().extension().and_then(|e| e.to_str()).unwrap_or_default() {
                    "lua" => Language::Lua,
                    "rhai" => Language::Rhai,
                    "rn" => Language::Rune,
                    x => {
                        warn!("Unknown language for {:?}", load_context.path().display());
                        Language::Unknown
                    }
                });
        let asset = ScriptAsset {
            content: content.into_boxed_slice(),
            language,
        };
        Ok(asset)
    }

    fn extensions(&self) -> &[&str] {
        self.extensions
    }
}

/// Listens to [`AssetEvent`] events and dispatches [`CreateOrUpdateScript`] and [`DeleteScript`] commands accordingly.
///
/// Allows for hot-reloading of scripts.
#[profiling::function]
pub(crate) fn sync_script_data<P: IntoScriptPluginParams>(
    mut events: EventReader<AssetEvent<ScriptAsset>>,
    script_assets: Res<Assets<ScriptAsset>>,
    mut static_scripts: ResMut<StaticScripts>,
    asset_server: Res<AssetServer>,
    mut commands: Commands,
) {
    for event in events.read() {

        trace!("{}: Received script asset event: {:?}", P::LANGUAGE, event);
        match event {
            // emitted when a new script asset is loaded for the first time
            AssetEvent::LoadedWithDependencies { id } | AssetEvent::Added { id } | AssetEvent::Modified{ id } => {
                if let Some(asset) = script_assets.get(*id) {
                    if asset.language != P::LANGUAGE {
                        match asset_server.get_path(*id) {
                            Some(path) => {
                                trace!(
                                    "{}: Script path {} is for a different language than this sync system. Skipping.",
                                    P::LANGUAGE,
                                    path);
                            }
                            None => {
                                trace!(
                                    "{}: Script id {} is for a different language than this sync system. Skipping.",
                                    P::LANGUAGE,
                                    id);
                            }
                        }
<<<<<<< HEAD
                        continue;
                    }

                    if static_scripts.iter().any(|handle| handle.id() == *id) {
                        info!("{}: Loading static script: {:?}", P::LANGUAGE, id);
                        commands.queue(CreateOrUpdateScript::<P>::new(
                            Handle::Weak(*id),
                            asset.content.clone(), // Cloning seems bad!
                            None, // No domain for static scripts.
                        ));
                    }
                }
            }
            AssetEvent::Removed{ id } => {
                if static_scripts.remove(id) {
                    info!("{}: Removing static script {:?}", P::LANGUAGE, id);
=======
                        let metadata = ScriptMetadata {
                            asset_id: *id,
                            script_id,
                            language,
                        };
                        debug!("Script loaded, populating metadata: {:?}:", metadata);
                        script_asset_events.write(ScriptAssetEvent::Added(metadata.clone()));
                        metadata_store.insert(*id, metadata);
                    } else {
                        warn!("A script was added but it's asset was not found, failed to compute metadata. This script will not be loaded. Did you forget to store `Handle<ScriptAsset>` somewhere?. {}", id);
                    }
                }
            }
            AssetEvent::Removed { id } => {
                if let Some(metadata) = metadata_store.get(*id) {
                    debug!("Script removed: {:?}", metadata);
                    script_asset_events.write(ScriptAssetEvent::Removed(metadata.clone()));
                } else {
                    warn!("Script metadata not found for removed script asset: {}. Cannot properly clean up script", id);
                }
            }
            AssetEvent::Modified { id } => {
                if let Some(metadata) = metadata_store.get(*id) {
                    debug!("Script modified: {:?}", metadata);
                    script_asset_events.write(ScriptAssetEvent::Modified(metadata.clone()));
                } else {
                    warn!("Script metadata not found for modified script asset: {}. Cannot properly update script", id);
>>>>>>> c6aaeabb
                }
            }
            AssetEvent::Unused { id } => {
            }
        };
    }
}

pub(crate) fn eval_script<P: IntoScriptPluginParams>(
    script_comps: Query<(Entity, &ScriptComponent, Option<&ScriptDomain>), Added<ScriptComponent>>,
    mut script_queue: Local<VecDeque<(Entity, Handle<ScriptAsset>, Option<Domain>)>>,
    script_assets: Res<Assets<ScriptAsset>>,
    asset_server: Res<AssetServer>,
    mut commands: Commands,
    ) {
    for (id, script_comp, domain_maybe) in &script_comps {
        for handle in &script_comp.0 {
            script_queue.push_back((id, handle.clone_weak(), domain_maybe.map(|x| x.0.clone())));
        }
    }
    while ! script_queue.is_empty() {
        let script_ready = script_queue.front().map(|(_, script_id, _)| match asset_server.load_state(&*script_id) {
            LoadState::Failed(e) => {
                warn!("Failed to load script {}", script_id.display());
                true
            }
            LoadState::Loaded => true,
            _ => false
        }).unwrap_or(false);
        if ! script_ready {
            break;
        }
        // NOTE: Maybe once pop_front_if is stabalized.
        // if let Some(script_id) = script_queue.pop_front_if(|script_id| match asset_server.load_state(script_id) {
        //     LoadState::Failed(e) => {
        //         warn!("Failed to load script {}", &script_id);
        //         true
        //     }
        //     LoadState::Loaded => true,
        //     _ => false
        // }) {
        if let Some((id, script_id, domain_maybe)) = script_queue.pop_front() {
            if let Some(asset) = script_assets.get(&script_id) {
                if asset.language == P::LANGUAGE {
                    commands.entity(id).queue(CreateOrUpdateScript::<P>::new(
                        script_id,
                        asset.content.clone(),
                        domain_maybe
                    ));
                }
            } else {
                // This is probably a load failure. What to do? We've already
                // provided a warning on failure. Doing nothing is fine then we
                // process the next one.
            }
        } else {
            break;
        }
    }
}

/// Setup all the asset systems for the scripting plugin and the dependencies
#[profiling::function]
pub(crate) fn configure_asset_systems(app: &mut App) -> &mut App {
    // these should be in the same set as bevy's asset systems
    // currently this is in the PreUpdate set
    app
        // .add_systems(
        //     PreUpdate,
        //     (
        //         dispatch_script_asset_events.in_set(ScriptingSystemSet::ScriptAssetDispatch),
        //         remove_script_metadata.in_set(ScriptingSystemSet::ScriptMetadataRemoval),
        //     ),
        // )
    .configure_sets(
        PreUpdate,
        (
            ScriptingSystemSet::ScriptAssetDispatch.after(bevy::asset::TrackAssets),
            ScriptingSystemSet::ScriptCommandDispatch
                .after(ScriptingSystemSet::ScriptAssetDispatch)
                .before(ScriptingSystemSet::ScriptMetadataRemoval),
        ),
    );

    app
}

/// Setup all the asset systems for the scripting plugin and the dependencies
#[profiling::function]
pub(crate) fn configure_asset_systems_for_plugin<P: IntoScriptPluginParams>(
    app: &mut App,
) -> &mut App {
    app.add_systems(
        PreUpdate,
        (eval_script::<P>, sync_script_data::<P>).in_set(ScriptingSystemSet::ScriptCommandDispatch),
    );
    app
}

#[cfg(test)]
mod tests {
    use std::path::{Path, PathBuf};

    use bevy::{
        app::{App, Update},
        asset::{AssetApp, AssetPlugin, AssetServer, Assets, Handle, LoadState},
        MinimalPlugins,
    };

    use super::*;

    fn init_loader_test(loader: ScriptAssetLoader) -> App {
        let mut app = App::new();
        app.add_plugins((MinimalPlugins, AssetPlugin::default()));
        app.init_asset::<ScriptAsset>();
        app.register_asset_loader(loader);
        app
    }

    fn make_test_settings() -> ScriptAssetSettings {
        ScriptAssetSettings {
            supported_extensions: &[],
            script_id_mapper: AssetPathToScriptIdMapper {
                map: |path| path.path().to_string_lossy().into_owned().into(),
            },
            extension_to_language_map: HashMap::from_iter(vec![
                ("lua", Language::Lua),
                ("rhai", Language::Rhai),
            ]),
        }
    }

    fn load_asset(app: &mut App, path: &str) -> Handle<ScriptAsset> {
        let handle = app.world_mut().resource::<AssetServer>().load(path);

        loop {
            let state = app
                .world()
                .resource::<AssetServer>()
                .get_load_state(&handle)
                .unwrap();
            if !matches!(state, LoadState::Loading) {
                break;
            }
            app.update();
        }

        match app
            .world()
            .resource::<AssetServer>()
            .get_load_state(&handle)
            .unwrap()
        {
            LoadState::NotLoaded => panic!("Asset not loaded"),
            LoadState::Loaded => {}
            LoadState::Failed(asset_load_error) => {
                panic!("Asset load failed: {asset_load_error:?}")
            }
            _ => panic!("Unexpected load state"),
        }

        handle
    }

    #[test]
    fn test_asset_loader_loads() {
        let loader = ScriptAssetLoader {
            extensions: &["script"],
            preprocessor: None,
        };
        let mut app = init_loader_test(loader);

        let handle = load_asset(&mut app, "test_assets/test_script.script");
        let asset = app
            .world()
            .get_resource::<Assets<ScriptAsset>>()
            .unwrap()
            .get(&handle)
            .unwrap();

        assert_eq!(
            asset.asset_path,
            AssetPath::from_path(&PathBuf::from("test_assets/test_script.script"))
        );

        assert_eq!(
            String::from_utf8(asset.content.clone().to_vec()).unwrap(),
            "test script".to_string()
        );
    }

    #[test]
    fn test_asset_loader_applies_preprocessor() {
        let loader = ScriptAssetLoader {
            extensions: &["script"],
            preprocessor: Some(Box::new(|content| {
                content[0] = b'p';
                Ok(())
            })),
        };
        let mut app = init_loader_test(loader);

        let handle = load_asset(&mut app, "test_assets/test_script.script");
        let asset = app
            .world()
            .get_resource::<Assets<ScriptAsset>>()
            .unwrap()
            .get(&handle)
            .unwrap();

        assert_eq!(
            asset.asset_path,
            AssetPath::from(PathBuf::from("test_assets/test_script.script"))
        );
        assert_eq!(
            String::from_utf8(asset.content.clone().to_vec()).unwrap(),
            "pest script".to_string()
        );
    }

    #[test]
    fn test_metadata_store() {
        let mut store = ScriptMetadataStore::default();
        let id = AssetId::invalid();
        let meta = ScriptMetadata {
            asset_id: AssetId::invalid(),
            script_id: "test".into(),
            language: Language::Lua,
        };

        store.insert(id, meta.clone());
        assert_eq!(store.get(id), Some(&meta));

        assert_eq!(store.remove(id), Some(meta));
    }

    #[test]
    fn test_script_asset_settings_select_language() {
        let settings = make_test_settings();

        let path = AssetPath::from(Path::new("test.lua"));
        assert_eq!(settings.select_script_language(&path), Language::Lua);
        assert_eq!(
            settings.select_script_language(&AssetPath::from(Path::new("test.rhai"))),
            Language::Rhai
        );
        assert_eq!(
            settings.select_script_language(&AssetPath::from(Path::new("test.blob"))),
            Language::Unknown
        );
    }

    fn run_app_untill_asset_event(app: &mut App, event_kind: AssetEvent<ScriptAsset>) {
        let checker_system = |mut reader: EventReader<AssetEvent<ScriptAsset>>,
                              mut event_target: ResMut<EventTarget>| {
            println!("Reading asset events this frame");
            for event in reader.read() {
                println!("{event:?}");
                if matches!(
                    (event_target.event, event),
                    (AssetEvent::Added { .. }, AssetEvent::Added { .. })
                        | (AssetEvent::Modified { .. }, AssetEvent::Modified { .. })
                        | (AssetEvent::Removed { .. }, AssetEvent::Removed { .. })
                        | (AssetEvent::Unused { .. }, AssetEvent::Unused { .. })
                        | (
                            AssetEvent::LoadedWithDependencies { .. },
                            AssetEvent::LoadedWithDependencies { .. },
                        )
                ) {
                    println!("Event matched");
                    event_target.happened = true;
                }
            }
        };

        if !app.world().contains_resource::<EventTarget>() {
            // for when we run this multiple times in a test
            app.add_systems(Update, checker_system);
        }

        #[derive(Resource)]
        struct EventTarget {
            event: AssetEvent<ScriptAsset>,
            happened: bool,
        }
        app.world_mut().insert_resource(EventTarget {
            event: event_kind,
            happened: false,
        });

        loop {
            println!("Checking if asset event was dispatched");
            if app.world().get_resource::<EventTarget>().unwrap().happened {
                println!("Stopping loop");
                break;
            }
            println!("Running app");

            app.update();
        }
    }

    struct DummyPlugin;

    impl IntoScriptPluginParams for DummyPlugin {
        const LANGUAGE: Language = Language::Lua;
        type C = ();
        type R = ();

        fn build_runtime() -> Self::R {}
    }

    #[test]
    fn test_asset_metadata_systems() {
        // test metadata flow
        let mut app = init_loader_test(ScriptAssetLoader {
            extensions: &[],
            preprocessor: None,
        });
        app.world_mut().insert_resource(make_test_settings());
        configure_asset_systems(&mut app);

        // update untill the asset event gets dispatched
        let asset_server: &AssetServer = app.world().resource::<AssetServer>();
        let handle = asset_server.load("test_assets/test_script.lua");
        run_app_untill_asset_event(
            &mut app,
            AssetEvent::LoadedWithDependencies {
                id: AssetId::invalid(),
            },
        );
        let asset_id = handle.id();

        // we expect the metadata to be inserted now, in the same frame as the asset is loaded
        let metadata = app
            .world()
            .get_resource::<ScriptMetadataStore>()
            .unwrap()
            .get(asset_id)
            .expect("Metadata not found");

        assert_eq!(metadata.script_id, "test_assets/test_script.lua");
        assert_eq!(metadata.language, Language::Lua);

        // ----------------- REMOVING -----------------

        // we drop the handle and wait untill the first asset event is dispatched
        drop(handle);

        run_app_untill_asset_event(
            &mut app,
            AssetEvent::Removed {
                id: AssetId::invalid(),
            },
        );

        // we expect the metadata to be removed now, in the same frame as the asset is removed
        let metadata_len = app
            .world()
            .get_resource::<ScriptMetadataStore>()
            .unwrap()
            .map
            .len();

        assert_eq!(metadata_len, 0);
    }

    // #[test]
    // fn test_syncing_assets() {
    //     todo!()
    // }
}<|MERGE_RESOLUTION|>--- conflicted
+++ resolved
@@ -1,6 +1,5 @@
 //! Systems and resources for handling script assets and events
 
-<<<<<<< HEAD
 use crate::{
     StaticScripts,
     ScriptComponent,
@@ -12,38 +11,16 @@
 use bevy::{
     app::{App, PreUpdate},
     asset::{Asset, AssetEvent, AssetId, AssetLoader, AssetPath, Assets, LoadState},
-    ecs::system::Resource,
-=======
-use std::borrow::Cow;
-
-use bevy::{
-    app::{App, PreUpdate},
-    asset::{Asset, AssetEvent, AssetId, AssetLoader, AssetPath, Assets},
->>>>>>> c6aaeabb
     log::{debug, info, trace, warn},
-    platform::collections::HashMap,
     prelude::{
-<<<<<<< HEAD
-        Commands, Event, EventReader, EventWriter, IntoSystemConfigs, IntoSystemSetConfigs, Res,
-        ResMut, Added, Query, Local, Handle, AssetServer, Entity,
-=======
-        Commands, Event, EventReader, EventWriter, IntoScheduleConfigs, Res, ResMut, Resource,
->>>>>>> c6aaeabb
+        Commands, Event, EventReader, EventWriter, IntoScheduleConfigs, Res,
+        ResMut, Added, Query, Local, Handle, AssetServer, Entity, Resource
     },
     reflect::TypePath,
+    platform::collections::HashMap,
 };
-<<<<<<< HEAD
 use std::{borrow::Cow, collections::VecDeque};
 use serde::{Deserialize, Serialize};
-=======
-
-use crate::{
-    commands::{CreateOrUpdateScript, DeleteScript},
-    error::ScriptError,
-    script::ScriptId,
-    IntoScriptPluginParams, ScriptingSystemSet,
-};
->>>>>>> c6aaeabb
 
 /// Represents a scripting language. Languages which compile into another language should use the target language as their language.
 #[derive(Debug, Clone, PartialEq, Eq, PartialOrd, Ord, Default, Serialize, Deserialize)]
@@ -154,7 +131,6 @@
     }
 }
 
-/// Listens to [`AssetEvent`] events and dispatches [`CreateOrUpdateScript`] and [`DeleteScript`] commands accordingly.
 ///
 /// Allows for hot-reloading of scripts.
 #[profiling::function]
@@ -187,7 +163,6 @@
                                     id);
                             }
                         }
-<<<<<<< HEAD
                         continue;
                     }
 
@@ -204,35 +179,6 @@
             AssetEvent::Removed{ id } => {
                 if static_scripts.remove(id) {
                     info!("{}: Removing static script {:?}", P::LANGUAGE, id);
-=======
-                        let metadata = ScriptMetadata {
-                            asset_id: *id,
-                            script_id,
-                            language,
-                        };
-                        debug!("Script loaded, populating metadata: {:?}:", metadata);
-                        script_asset_events.write(ScriptAssetEvent::Added(metadata.clone()));
-                        metadata_store.insert(*id, metadata);
-                    } else {
-                        warn!("A script was added but it's asset was not found, failed to compute metadata. This script will not be loaded. Did you forget to store `Handle<ScriptAsset>` somewhere?. {}", id);
-                    }
-                }
-            }
-            AssetEvent::Removed { id } => {
-                if let Some(metadata) = metadata_store.get(*id) {
-                    debug!("Script removed: {:?}", metadata);
-                    script_asset_events.write(ScriptAssetEvent::Removed(metadata.clone()));
-                } else {
-                    warn!("Script metadata not found for removed script asset: {}. Cannot properly clean up script", id);
-                }
-            }
-            AssetEvent::Modified { id } => {
-                if let Some(metadata) = metadata_store.get(*id) {
-                    debug!("Script modified: {:?}", metadata);
-                    script_asset_events.write(ScriptAssetEvent::Modified(metadata.clone()));
-                } else {
-                    warn!("Script metadata not found for modified script asset: {}. Cannot properly update script", id);
->>>>>>> c6aaeabb
                 }
             }
             AssetEvent::Unused { id } => {
