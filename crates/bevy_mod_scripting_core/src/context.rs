//! Traits and types for managing script contexts.

use crate::{
    bindings::{ThreadWorldContainer, WorldContainer, WorldGuard},
    error::{InteropError, ScriptError},
    script::ScriptAttachment,
    IntoScriptPluginParams,
};
<<<<<<< HEAD
use bevy::ecs::system::Resource;
=======
use bevy::{ecs::entity::Entity, prelude::Resource};
>>>>>>> 9641e893

/// A trait that all script contexts must implement.
///
/// Contexts are not required to be `Sync` as they are internally stored behind a `Mutex` but they must satisfy `Send` so they can be
/// freely sent between threads.
pub trait Context: 'static + Send {}
impl<T: 'static + Send> Context for T {}

/// Initializer run once after creating a context but before executing it for the first time as well as after re-loading the script
pub type ContextInitializer<P> =
    fn(&ScriptAttachment, &mut <P as IntoScriptPluginParams>::C) -> Result<(), ScriptError>;

/// Initializer run every time before executing or loading/re-loading a script
pub type ContextPreHandlingInitializer<P> =
    fn(&ScriptAttachment, &mut <P as IntoScriptPluginParams>::C) -> Result<(), ScriptError>;

/// Settings concerning the creation and assignment of script contexts as well as their initialization.
#[derive(Resource)]
pub struct ContextLoadingSettings<P: IntoScriptPluginParams> {
    /// Whether to emit responses from core script_callbacks like `on_script_loaded` or `on_script_unloaded`.
    /// By default, this is `false` and responses are not emitted.
    pub emit_responses: bool,
    /// Defines the strategy used to load and reload contexts
    pub loader: ContextBuilder<P>,
    /// Initializers run once after creating a context but before executing it for the first time
    pub context_initializers: Vec<ContextInitializer<P>>,
    /// Initializers run every time before executing or loading a script
    pub context_pre_handling_initializers: Vec<ContextPreHandlingInitializer<P>>,
}

impl<P: IntoScriptPluginParams> Default for ContextLoadingSettings<P> {
    fn default() -> Self {
        Self {
            emit_responses: false,
            loader: ContextBuilder::default(),
            context_initializers: Default::default(),
            context_pre_handling_initializers: Default::default(),
        }
    }
}

impl<T: IntoScriptPluginParams> Clone for ContextLoadingSettings<T> {
    fn clone(&self) -> Self {
        Self {
            emit_responses: self.emit_responses,
            loader: self.loader.clone(),
            context_initializers: self.context_initializers.clone(),
            context_pre_handling_initializers: self.context_pre_handling_initializers.clone(),
        }
    }
}
/// A strategy for loading contexts
pub type ContextLoadFn<P> = fn(
    attachment: &ScriptAttachment,
    content: &[u8],
    context_initializers: &[ContextInitializer<P>],
    pre_handling_initializers: &[ContextPreHandlingInitializer<P>],
    runtime: &<P as IntoScriptPluginParams>::R,
) -> Result<<P as IntoScriptPluginParams>::C, ScriptError>;

/// A strategy for reloading contexts
pub type ContextReloadFn<P> = fn(
    attachment: &ScriptAttachment,
    content: &[u8],
    previous_context: &mut <P as IntoScriptPluginParams>::C,
    context_initializers: &[ContextInitializer<P>],
    pre_handling_initializers: &[ContextPreHandlingInitializer<P>],
    runtime: &<P as IntoScriptPluginParams>::R,
) -> Result<(), ScriptError>;

/// A strategy for loading and reloading contexts
pub struct ContextBuilder<P: IntoScriptPluginParams> {
    /// The function to load a context
    pub load: ContextLoadFn<P>,
    /// The function to reload a context
    pub reload: ContextReloadFn<P>,
}

impl<P: IntoScriptPluginParams> Default for ContextBuilder<P> {
    fn default() -> Self {
        Self {
            load: |_, _, _, _, _| Err(InteropError::invariant("no context loader set").into()),
            reload: |_, _, _, _, _, _| {
                Err(InteropError::invariant("no context reloader set").into())
            },
        }
    }
}

impl<P: IntoScriptPluginParams> ContextBuilder<P> {
    /// load a context
    pub fn load(
        loader: ContextLoadFn<P>,
        attachment: &ScriptAttachment,
        content: &[u8],
        context_initializers: &[ContextInitializer<P>],
        pre_handling_initializers: &[ContextPreHandlingInitializer<P>],
        world: WorldGuard,
        runtime: &P::R,
    ) -> Result<P::C, ScriptError> {
        WorldGuard::with_existing_static_guard(world.clone(), |world| {
            ThreadWorldContainer.set_world(world)?;
            (loader)(
                attachment,
                content,
                context_initializers,
                pre_handling_initializers,
                runtime,
            )
        })
    }

    /// reload a context
    pub fn reload(
        reloader: ContextReloadFn<P>,
        attachment: &ScriptAttachment,
        content: &[u8],
        previous_context: &mut P::C,
        context_initializers: &[ContextInitializer<P>],
        pre_handling_initializers: &[ContextPreHandlingInitializer<P>],
        world: WorldGuard,
        runtime: &P::R,
    ) -> Result<(), ScriptError> {
        WorldGuard::with_existing_static_guard(world, |world| {
            ThreadWorldContainer.set_world(world)?;
            (reloader)(
                attachment,
                content,
                previous_context,
                context_initializers,
                pre_handling_initializers,
                runtime,
            )
        })
    }
}

impl<P: IntoScriptPluginParams> Clone for ContextBuilder<P> {
    fn clone(&self) -> Self {
        Self {
            load: self.load,
            reload: self.reload,
        }
    }
}<|MERGE_RESOLUTION|>--- conflicted
+++ resolved
@@ -6,11 +6,7 @@
     script::ScriptAttachment,
     IntoScriptPluginParams,
 };
-<<<<<<< HEAD
-use bevy::ecs::system::Resource;
-=======
 use bevy::{ecs::entity::Entity, prelude::Resource};
->>>>>>> 9641e893
 
 /// A trait that all script contexts must implement.
 ///
