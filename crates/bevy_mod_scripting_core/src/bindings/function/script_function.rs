--- conflicted
+++ resolved
@@ -589,7 +589,6 @@
 
                         $( let $context = caller_context; )?
                         let world = caller_context.world()?;
-<<<<<<< HEAD
                         // Safety: we're not holding any references to the world, the arguments which might have aliased will always be dropped
                         let ret: Result<ScriptValue, InteropError> = unsafe {
                             world.with_access_scope(||{
@@ -604,10 +603,7 @@
                                             if let Some(default) = <$param>::default_value() {
                                                 default
                                             } else {
-                                                return Err(InteropError::function_call_error(FunctionError::ArgCountMismatch{
-                                                    expected: expected_arg_count,
-                                                    received: received_args_len
-                                                }));
+                                                return Err(InteropError::argument_count_mismatch(expected_arg_count,received_args_len));
                                             }
                                         }
                                     };
@@ -625,35 +621,6 @@
                                 };
                                 ret
                             })?
-=======
-                        world.begin_access_scope()?;
-                        let mut current_arg = 0;
-
-                        $(
-                            current_arg += 1;
-                            let $param = args.pop_front();
-                            let $param = match $param {
-                                Some($param) => $param,
-                                None => {
-                                    if let Some(default) = <$param>::default_value() {
-                                        default
-                                    } else {
-                                        return Err(InteropError::argument_count_mismatch(expected_arg_count,received_args_len));
-                                    }
-                                }
-                            };
-                            let $param = <$param>::from_script($param, world.clone())
-                                .map_err(|e| InteropError::function_arg_conversion_error(current_arg.to_string(), e))?;
-                        )*
-
-                        let ret = {
-                            let out = self( $( $context,)?  $( $param.into(), )* );
-                            $(
-                                let $out = out?;
-                                let out = $out;
-                            )?
-                            out.into_script(world.clone()).map_err(|e| InteropError::function_arg_conversion_error("return value".to_owned(), e))
->>>>>>> de204bc8
                         };
                         ret
                     })();
