//! # Motivation
//!
//! Traits and structs needed to support the creation of bindings for scripting languages.
//! reflection gives us access to `dyn PartialReflect` objects via their type name,
//! Scripting languages only really support `Clone` objects so if we want to support references,
//! we need wrapper types which have owned and ref variants.

use super::{
    access_map::{
        AccessCount, AccessMapKey, AnyAccessMap, DynamicSystemMeta, ReflectAccessId,
        ReflectAccessKind, SubsetAccessMap,
    },
    function::{
        namespace::Namespace,
        script_function::{AppScriptFunctionRegistry, DynamicScriptFunction, FunctionCallContext},
    },
    pretty_print::DisplayWithWorld,
    schedule::AppScheduleRegistry,
    script_value::ScriptValue,
    with_global_access, AppReflectAllocator, AppScriptComponentRegistry, ReflectBase,
    ReflectBaseType, ReflectReference, ScriptComponentRegistration, ScriptResourceRegistration,
    ScriptTypeRegistration, Union,
};
use crate::{
    asset::ScriptAsset,
    bindings::{
        function::{from::FromScript, from_ref::FromScriptRef},
        with_access_read, with_access_write,
    },
    commands::AddStaticScript,
    error::InteropError,
    reflection_extensions::PartialReflectExt,
    script::{ScriptAttachment, ScriptComponent},
};
use bevy::ecs::component::Mutable;
use bevy::prelude::{ChildOf, Children};
use bevy::{
    app::AppExit,
    asset::{AssetServer, Handle, LoadState},
    ecs::{
        component::{Component, ComponentId},
        entity::Entity,
        prelude::Resource,
        reflect::{AppTypeRegistry, ReflectFromWorld, ReflectResource},
<<<<<<< HEAD
        system::{Commands, Resource},
        world::{unsafe_world_cell::UnsafeWorldCell, Command, CommandQueue, Mut, World},
=======
        system::Commands,
        world::{unsafe_world_cell::UnsafeWorldCell, CommandQueue, Mut, World},
>>>>>>> 9641e893
    },
    reflect::{
        std_traits::ReflectDefault, DynamicEnum, DynamicStruct, DynamicTuple, DynamicTupleStruct,
        DynamicVariant, ParsedPath, PartialReflect, TypeRegistryArc,
    },
};
use bevy_system_reflection::ReflectSchedule;
use std::{
    any::TypeId,
    borrow::Cow,
    cell::RefCell,
    collections::HashMap,
    fmt::Debug,
    rc::Rc,
    sync::{atomic::AtomicBool, Arc},
};

/// Prefer to directly using [`WorldAccessGuard`]. If the underlying type changes, this alias will be updated.
pub type WorldGuard<'w> = WorldAccessGuard<'w>;
/// Similar to [`WorldGuard`], but without the arc, use for when you don't need the outer Arc.
pub type WorldGuardRef<'w> = &'w WorldAccessGuard<'w>;

/// Provides safe access to the world via [`WorldAccess`] permissions, which enforce aliasing rules at runtime in multi-thread environments
#[derive(Clone, Debug)]
pub struct WorldAccessGuard<'w> {
    /// The guard this guard pointer represents
    pub(crate) inner: Rc<WorldAccessGuardInner<'w>>,
    /// if true the guard is invalid and cannot be used, stored as a second pointer so that this validity can be
    /// stored separate from the contents of the guard
    invalid: Rc<AtomicBool>,
}
/// Used to decrease the stack size of [`WorldAccessGuard`]
pub(crate) struct WorldAccessGuardInner<'w> {
    /// Safety: cannot be used unless the scope depth is less than the max valid scope
    cell: UnsafeWorldCell<'w>,
    // TODO: this is fairly hefty, explore sparse sets, bit fields etc
    pub(crate) accesses: AnyAccessMap,
    /// Cached for convenience, since we need it for most operations, means we don't need to lock the type registry every time
    type_registry: TypeRegistryArc,
    /// The script allocator for the world
    allocator: AppReflectAllocator,
    /// The function registry for the world
    function_registry: AppScriptFunctionRegistry,
    /// The schedule registry for the world
    schedule_registry: AppScheduleRegistry,
    /// The registry of script registered components
    script_component_registry: AppScriptComponentRegistry,
}

impl std::fmt::Debug for WorldAccessGuardInner<'_> {
    fn fmt(&self, f: &mut std::fmt::Formatter<'_>) -> std::fmt::Result {
        f.debug_struct("WorldAccessGuardInner").finish()
    }
}

#[profiling::all_functions]
impl WorldAccessGuard<'static> {
    /// Shortens the lifetime of the guard to the given lifetime.
    pub(crate) fn shorten_lifetime<'w>(self) -> WorldGuard<'w> {
        // Safety: todo
        unsafe { std::mem::transmute(self) }
    }
}
#[profiling::all_functions]
impl<'w> WorldAccessGuard<'w> {
    /// creates a new guard derived from this one, which if invalidated, will not invalidate the original
    fn scope(&self) -> Self {
        let mut new_guard = self.clone();
        new_guard.invalid = Rc::new(
            new_guard
                .invalid
                .load(std::sync::atomic::Ordering::Relaxed)
                .into(),
        );
        new_guard
    }

    /// Returns true if the guard is valid, false if it is invalid
    fn is_valid(&self) -> bool {
        !self.invalid.load(std::sync::atomic::Ordering::Relaxed)
    }

    /// Invalidates the world access guard, making it and any guards derived from this one unusable.
    pub fn invalidate(&self) {
        self.invalid
            .store(true, std::sync::atomic::Ordering::Relaxed);
    }

    /// Safely allows access to the world for the duration of the closure via a static [`WorldAccessGuard`].
    ///
    /// The guard is invalidated at the end of the closure, meaning the world cannot be accessed at all after the closure ends.
    pub fn with_static_guard<O>(
        world: &'w mut World,
        f: impl FnOnce(WorldGuard<'static>) -> O,
    ) -> O {
        let guard = WorldAccessGuard::new_exclusive(world);
        // safety: we invalidate the guard after the closure is called, meaning the world cannot be accessed at all after the 'w lifetime ends
        let static_guard: WorldAccessGuard<'static> = unsafe { std::mem::transmute(guard) };
        let o = f(static_guard.clone());

        static_guard.invalidate();
        o
    }

    /// Safely allows access to the world for the duration of the closure via a static [`WorldAccessGuard`] using a previously lifetimed world guard.
    /// Will invalidate the static guard at the end but not the original.
    pub fn with_existing_static_guard<O>(
        guard: WorldAccessGuard<'w>,
        f: impl FnOnce(WorldGuard<'static>) -> O,
    ) -> O {
        // safety: we invalidate the guard after the closure is called, meaning the world cannot be accessed at all after the 'w lifetime ends, from the static guard
        // i.e. even if somebody squirells it away, it will be useless.
        let static_guard: WorldAccessGuard<'static> = unsafe { std::mem::transmute(guard.scope()) };
        let o = f(static_guard.clone());
        static_guard.invalidate();
        o
    }

    /// Creates a new [`WorldAccessGuard`] from a possibly non-exclusive access to the world.
    ///
    /// It requires specyfing the exact accesses that are allowed to be given out by the guard.
    /// Those accesses need to be safe to be given out to the script, as the guard will assume that it is safe to give them out in any way.
    ///
    /// # Safety
    /// - The caller must ensure that the accesses in subset are not aliased by any other access
    /// - If an access is allowed in this subset, but alised by someone else,
    /// either by being converted to mutable or non mutable reference, this guard will be unsafe.
    pub unsafe fn new_non_exclusive(
        world: UnsafeWorldCell<'w>,
        subset: impl IntoIterator<Item = ReflectAccessId>,
        type_registry: AppTypeRegistry,
        allocator: AppReflectAllocator,
        function_registry: AppScriptFunctionRegistry,
        schedule_registry: AppScheduleRegistry,
        script_component_registry: AppScriptComponentRegistry,
    ) -> Self {
        Self {
            inner: Rc::new(WorldAccessGuardInner {
                cell: world,
                accesses: AnyAccessMap::SubsetAccessMap(SubsetAccessMap::new(
                    subset,
                    // allocations live beyond the world, and can be safely accessed
                    |id| ReflectAccessId::from_index(id).kind == ReflectAccessKind::Allocation,
                )),
                type_registry: type_registry.0,
                allocator,
                function_registry,
                schedule_registry,
                script_component_registry,
            }),
            invalid: Rc::new(false.into()),
        }
    }

    /// Creates a new [`WorldAccessGuard`] for the given mutable borrow of the world.
    ///
    /// Creating a guard requires that some resources exist in the world, namely:
    /// - [`AppTypeRegistry`]
    /// - [`AppReflectAllocator`]
    /// - [`AppScriptFunctionRegistry`]
    ///
    /// If these resources do not exist, they will be initialized.
    pub fn new_exclusive(world: &'w mut World) -> Self {
        let type_registry = world.get_resource_or_init::<AppTypeRegistry>().0.clone();

        let allocator = world.get_resource_or_init::<AppReflectAllocator>().clone();

        let function_registry = world
            .get_resource_or_init::<AppScriptFunctionRegistry>()
            .clone();

        let script_component_registry = world
            .get_resource_or_init::<AppScriptComponentRegistry>()
            .clone();

        let schedule_registry = world.get_resource_or_init::<AppScheduleRegistry>().clone();
        Self {
            inner: Rc::new(WorldAccessGuardInner {
                cell: world.as_unsafe_world_cell(),
                accesses: AnyAccessMap::UnlimitedAccessMap(Default::default()),
                allocator,
                type_registry,
                function_registry,
                schedule_registry,
                script_component_registry,
            }),
            invalid: Rc::new(false.into()),
        }
    }

    /// Queues a command to the world, which will be executed later.
    pub(crate) fn queue(&self, command: impl Command) -> Result<(), InteropError> {
        self.with_global_access(|w| {
            w.commands().queue(command);
        })
    }

    /// Runs a closure within an isolated access scope, releasing leftover accesses, should only be used in a single-threaded context.
    ///
    /// Safety:
    /// - The caller must ensure it's safe to release any potentially locked accesses.
    pub(crate) unsafe fn with_access_scope<O, F: FnOnce() -> O>(
        &self,
        f: F,
    ) -> Result<O, InteropError> {
        Ok(self.inner.accesses.with_scope(f))
    }

    /// Purely debugging utility to list all accesses currently held.
    pub fn list_accesses(&self) -> Vec<(ReflectAccessId, AccessCount)> {
        self.inner.accesses.list_accesses()
    }

    /// Should only really be used for testing purposes
    pub unsafe fn release_all_accesses(&self) {
        self.inner.accesses.release_all_accesses();
    }

    /// Returns the number of accesses currently held.
    pub fn access_len(&self) -> usize {
        self.inner.accesses.count_accesses()
    }

    /// Retrieves the underlying unsafe world cell, with no additional guarantees of safety
    /// proceed with caution and only use this if you understand what you're doing
    pub fn as_unsafe_world_cell(&self) -> Result<UnsafeWorldCell<'w>, InteropError> {
        if !self.is_valid() {
            return Err(InteropError::missing_world());
        }

        Ok(self.inner.cell)
    }

    /// Retrieves the underlying read only unsafe world cell, with no additional guarantees of safety
    /// proceed with caution and only use this if you understand what you're doing
    pub fn as_unsafe_world_cell_readonly(&self) -> Result<UnsafeWorldCell<'w>, InteropError> {
        if !self.is_valid() {
            return Err(InteropError::missing_world());
        }

        Ok(self.inner.cell)
    }

    /// Gets the component id of the given component or resource
    pub fn get_component_id(&self, id: TypeId) -> Result<Option<ComponentId>, InteropError> {
        Ok(self
            .as_unsafe_world_cell_readonly()?
            .components()
            .get_id(id))
    }

    /// Gets the resource id of the given component or resource
    pub fn get_resource_id(&self, id: TypeId) -> Result<Option<ComponentId>, InteropError> {
        Ok(self
            .as_unsafe_world_cell_readonly()?
            .components()
            .get_resource_id(id))
    }

    /// Get the location of the given access
    pub fn get_access_location(
        &self,
        raid: ReflectAccessId,
    ) -> Option<std::panic::Location<'static>> {
        self.inner.accesses.access_location(raid)
    }

    #[track_caller]
    /// Claims read access to the given type.
    pub fn claim_read_access(&self, raid: ReflectAccessId) -> bool {
        self.inner.accesses.claim_read_access(raid)
    }

    #[track_caller]
    /// Claims write access to the given type.
    pub fn claim_write_access(&self, raid: ReflectAccessId) -> bool {
        self.inner.accesses.claim_write_access(raid)
    }

    /// Releases read or write access to the given type.
    ///
    /// # Safety
    /// - This can only be called safely after all references to the type created using the access have been dropped
    /// - You can only call this if you previously called one of: [`WorldAccessGuard::claim_read_access`] or [`WorldAccessGuard::claim_write_access`]
    /// - The number of claim and release calls for the same id must always match
    pub unsafe fn release_access(&self, raid: ReflectAccessId) {
        self.inner.accesses.release_access(raid)
    }

    /// Claims global access to the world
    pub fn claim_global_access(&self) -> bool {
        self.inner.accesses.claim_global_access()
    }

    /// Releases global access to the world
    ///
    /// # Safety
    /// - This can only be called safely after all references created using the access have been dropped
    pub unsafe fn release_global_access(&self) {
        self.inner.accesses.release_global_access()
    }

    /// Returns the type registry for the world
    pub fn type_registry(&self) -> TypeRegistryArc {
        self.inner.type_registry.clone()
    }

    /// Returns the schedule registry for the world
    pub fn schedule_registry(&self) -> AppScheduleRegistry {
        self.inner.schedule_registry.clone()
    }

    /// Returns the component registry for the world
    pub fn component_registry(&self) -> AppScriptComponentRegistry {
        self.inner.script_component_registry.clone()
    }

    /// Returns the script allocator for the world
    pub fn allocator(&self) -> AppReflectAllocator {
        self.inner.allocator.clone()
    }

    /// Returns the function registry for the world
    pub fn script_function_registry(&self) -> AppScriptFunctionRegistry {
        self.inner.function_registry.clone()
    }

    /// Claims access to the world for the duration of the closure, allowing for global access to the world.
    #[track_caller]
    pub fn with_global_access<F: FnOnce(&mut World) -> O, O>(
        &self,
        f: F,
    ) -> Result<O, InteropError> {
        with_global_access!(
            &self.inner.accesses,
            "Could not claim exclusive world access",
            {
                // safety: we have global access for the duration of the closure
                let world = unsafe { self.as_unsafe_world_cell()?.world_mut() };
                Ok(f(world))
            }
        )?
    }

    /// Safely accesses the resource by claiming and releasing access to it.
    ///
    /// # Panics
    /// - if the resource does not exist
    pub fn with_resource<F, R, O>(&self, f: F) -> Result<O, InteropError>
    where
        R: Resource,
        F: FnOnce(&R) -> O,
    {
        let cell = self.as_unsafe_world_cell()?;
        let access_id = ReflectAccessId::for_resource::<R>(&cell)?;

        with_access_read!(
            &self.inner.accesses,
            access_id,
            format!("Could not access resource: {}", std::any::type_name::<R>()),
            {
                // Safety: we have acquired access for the duration of the closure
                f(unsafe {
                    cell.get_resource::<R>().ok_or_else(|| {
                        InteropError::unregistered_component_or_resource_type(
                            std::any::type_name::<R>(),
                        )
                    })?
                })
            }
        )
    }

    /// Safely accesses the resource by claiming and releasing access to it.
    ///
    /// # Panics
    /// - if the resource does not exist
    pub fn with_resource_mut<F, R, O>(&self, f: F) -> Result<O, InteropError>
    where
        R: Resource,
        F: FnOnce(Mut<R>) -> O,
    {
        let cell = self.as_unsafe_world_cell()?;
        let access_id = ReflectAccessId::for_resource::<R>(&cell)?;
        with_access_write!(
            &self.inner.accesses,
            access_id,
            format!("Could not access resource: {}", std::any::type_name::<R>()),
            {
                // Safety: we have acquired access for the duration of the closure
                f(unsafe {
                    cell.get_resource_mut::<R>().ok_or_else(|| {
                        InteropError::unregistered_component_or_resource_type(
                            std::any::type_name::<R>(),
                        )
                    })?
                })
            }
        )
    }

    /// Safely accesses the component by claiming and releasing access to it.
    pub fn with_component<F, T, O>(&self, entity: Entity, f: F) -> Result<O, InteropError>
    where
        T: Component,
        F: FnOnce(Option<&T>) -> O,
    {
        let cell = self.as_unsafe_world_cell()?;
        let access_id = ReflectAccessId::for_component::<T>(&cell)?;
        with_access_read!(
            &self.inner.accesses,
            access_id,
            format!("Could not access component: {}", std::any::type_name::<T>()),
            {
                // Safety: we have acquired access for the duration of the closure
                f(unsafe { cell.get_entity(entity).map(|e| e.get::<T>()) }
                    .ok()
                    .unwrap_or(None))
            }
        )
    }

    /// Safely accesses the component by claiming and releasing access to it.
    pub fn with_component_mut<F, T, O>(&self, entity: Entity, f: F) -> Result<O, InteropError>
    where
        T: Component<Mutability = Mutable>,
        F: FnOnce(Option<Mut<T>>) -> O,
    {
        let cell = self.as_unsafe_world_cell()?;
        let access_id = ReflectAccessId::for_component::<T>(&cell)?;

        with_access_write!(
            &self.inner.accesses,
            access_id,
            format!("Could not access component: {}", std::any::type_name::<T>()),
            {
                // Safety: we have acquired access for the duration of the closure
                f(unsafe { cell.get_entity(entity).map(|e| e.get_mut::<T>()) }
                    .ok()
                    .unwrap_or(None))
            }
        )
    }

    /// Safey modify or insert a component by claiming and releasing global access.
    pub fn with_or_insert_component_mut<F, T, O>(
        &self,
        entity: Entity,
        f: F,
    ) -> Result<O, InteropError>
    where
        T: Component<Mutability = Mutable> + Default,
        F: FnOnce(&mut T) -> O,
    {
        self.with_global_access(|world| match world.get_mut::<T>(entity) {
            Some(mut component) => f(&mut component),
            None => {
                let mut component = T::default();
                let mut commands = world.commands();
                let result = f(&mut component);
                commands.entity(entity).insert(component);
                result
            }
        })
    }

    /// Try to lookup a function with the given name on the given type id's namespaces.
    ///
    /// Returns the function if found, otherwise returns the name of the function that was not found.
    pub fn lookup_function(
        &self,
        type_ids: impl IntoIterator<Item = TypeId>,
        name: impl Into<Cow<'static, str>>,
    ) -> Result<DynamicScriptFunction, Cow<'static, str>> {
        let registry = self.script_function_registry();
        let registry = registry.read();

        let mut name = name.into();
        for type_id in type_ids {
            name = match registry.get_function(Namespace::OnType(type_id), name) {
                Ok(func) => return Ok(func.clone()),
                Err(name) => name,
            };
        }

        Err(name)
    }

    /// Iterates over all available functions on the type id's namespace + those available on any reference if any exist.
    pub fn get_functions_on_type(
        &self,
        type_id: TypeId,
    ) -> Vec<(Cow<'static, str>, DynamicScriptFunction)> {
        let registry = self.script_function_registry();
        let registry = registry.read();

        registry
            .iter_namespace(Namespace::OnType(type_id))
            .chain(
                registry
                    .iter_namespace(Namespace::OnType(std::any::TypeId::of::<ReflectReference>())),
            )
            .map(|(key, func)| (key.name.clone(), func.clone()))
            .collect()
    }

    /// checks if a given entity exists and is valid
    pub fn is_valid_entity(&self, entity: Entity) -> Result<bool, InteropError> {
        let cell = self.as_unsafe_world_cell()?;
        Ok(cell.get_entity(entity).is_ok() && entity.index() != 0)
    }

    /// Tries to call a fitting overload of the function with the given name and in the type id's namespace based on the arguments provided.
    /// Currently does this by repeatedly trying each overload until one succeeds or all fail.
    pub fn try_call_overloads(
        &self,
        type_id: TypeId,
        name: impl Into<Cow<'static, str>>,
        args: Vec<ScriptValue>,
        context: FunctionCallContext,
    ) -> Result<ScriptValue, InteropError> {
        let registry = self.script_function_registry();
        let registry = registry.read();

        let name = name.into();
        let overload_iter = match registry.iter_overloads(Namespace::OnType(type_id), name) {
            Ok(iter) => iter,
            Err(name) => return Err(InteropError::missing_function(type_id, name.to_string())),
        };

        let mut last_error = None;
        for overload in overload_iter {
            match overload.call(args.clone(), context.clone()) {
                Ok(out) => return Ok(out),
                Err(e) => last_error = Some(e),
            }
        }

        Err(last_error.ok_or_else(|| InteropError::invariant("invariant, iterator should always return at least one item, and if the call fails it should return an error"))?)
    }
}

/// Impl block for higher level world methods
#[profiling::all_functions]
impl WorldAccessGuard<'_> {
    fn construct_from_script_value(
        &self,
        descriptor: impl Into<Cow<'static, str>>,
        type_id: TypeId,
        value: Option<ScriptValue>,
    ) -> Result<Box<dyn PartialReflect>, InteropError> {
        // if the value is missing, try to construct a default and return it
        let value = match value {
            Some(value) => value,
            None => {
                let type_registry = self.type_registry();
                let type_registry = type_registry.read();
                let default_data = type_registry
                    .get_type_data::<ReflectDefault>(type_id)
                    .ok_or_else(|| {
                        InteropError::missing_data_in_constructor(type_id, descriptor)
                    })?;
                return Ok(default_data.default().into_partial_reflect());
            }
        };

        // otherwise we need to use from_script_ref
        <Box<dyn PartialReflect>>::from_script_ref(type_id, value, self.clone())
    }

    fn construct_dynamic_struct(
        &self,
        payload: &mut HashMap<String, ScriptValue>,
        fields: Vec<(&'static str, TypeId)>,
    ) -> Result<DynamicStruct, InteropError> {
        let mut dynamic = DynamicStruct::default();
        for (field_name, field_type_id) in fields {
            let constructed = self.construct_from_script_value(
                field_name,
                field_type_id,
                payload.remove(field_name),
            )?;

            dynamic.insert_boxed(field_name, constructed);
        }
        Ok(dynamic)
    }

    fn construct_dynamic_tuple_struct(
        &self,
        payload: &mut HashMap<String, ScriptValue>,
        fields: Vec<TypeId>,
        one_indexed: bool,
    ) -> Result<DynamicTupleStruct, InteropError> {
        let mut dynamic = DynamicTupleStruct::default();
        for (field_idx, field_type_id) in fields.into_iter().enumerate() {
            // correct for indexing
            let script_idx = if one_indexed {
                field_idx + 1
            } else {
                field_idx
            };
            let field_string = format!("_{script_idx}");
            dynamic.insert_boxed(self.construct_from_script_value(
                field_string.clone(),
                field_type_id,
                payload.remove(&field_string),
            )?);
        }
        Ok(dynamic)
    }

    fn construct_dynamic_tuple(
        &self,
        payload: &mut HashMap<String, ScriptValue>,
        fields: Vec<TypeId>,
        one_indexed: bool,
    ) -> Result<DynamicTuple, InteropError> {
        let mut dynamic = DynamicTuple::default();
        for (field_idx, field_type_id) in fields.into_iter().enumerate() {
            // correct for indexing
            let script_idx = if one_indexed {
                field_idx + 1
            } else {
                field_idx
            };

            let field_string = format!("_{script_idx}");

            dynamic.insert_boxed(self.construct_from_script_value(
                field_string.clone(),
                field_type_id,
                payload.remove(&field_string),
            )?);
        }
        Ok(dynamic)
    }

    /// An arbitrary type constructor utility.
    ///
    /// Allows the construction of arbitrary types (within limits dictated by the API) from the script directly
    pub fn construct(
        &self,
        type_: ScriptTypeRegistration,
        mut payload: HashMap<String, ScriptValue>,
        one_indexed: bool,
    ) -> Result<Box<dyn PartialReflect>, InteropError> {
        // figure out the kind of type we're building
        let type_info = type_.registration.type_info();
        // we just need to a) extract fields, if enum we need a "variant" field specifying the variant
        // then build the corresponding dynamic structure, whatever it may be

        let dynamic: Box<dyn PartialReflect> = match type_info {
            bevy::reflect::TypeInfo::Struct(struct_info) => {
                let fields_iter = struct_info
                    .field_names()
                    .iter()
                    .map(|f| {
                        Ok((
                            *f,
                            struct_info
                                .field(f)
                                .ok_or_else(|| {
                                    InteropError::invariant(
                                        "field in field_names should have reflection information",
                                    )
                                })?
                                .type_id(),
                        ))
                    })
                    .collect::<Result<Vec<_>, InteropError>>()?;
                let mut dynamic = self.construct_dynamic_struct(&mut payload, fields_iter)?;
                dynamic.set_represented_type(Some(type_info));
                Box::new(dynamic)
            }
            bevy::reflect::TypeInfo::TupleStruct(tuple_struct_info) => {
                let fields_iter = (0..tuple_struct_info.field_len())
                    .map(|f| {
                        Ok(tuple_struct_info
                            .field_at(f)
                            .ok_or_else(|| {
                                InteropError::invariant(
                                    "field in field_names should have reflection information",
                                )
                            })?
                            .type_id())
                    })
                    .collect::<Result<Vec<_>, InteropError>>()?;

                let mut dynamic =
                    self.construct_dynamic_tuple_struct(&mut payload, fields_iter, one_indexed)?;
                dynamic.set_represented_type(Some(type_info));
                Box::new(dynamic)
            }
            bevy::reflect::TypeInfo::Tuple(tuple_info) => {
                let fields_iter = (0..tuple_info.field_len())
                    .map(|f| {
                        Ok(tuple_info
                            .field_at(f)
                            .ok_or_else(|| {
                                InteropError::invariant(
                                    "field in field_names should have reflection information",
                                )
                            })?
                            .type_id())
                    })
                    .collect::<Result<Vec<_>, InteropError>>()?;

                let mut dynamic =
                    self.construct_dynamic_tuple(&mut payload, fields_iter, one_indexed)?;
                dynamic.set_represented_type(Some(type_info));
                Box::new(dynamic)
            }
            bevy::reflect::TypeInfo::Enum(enum_info) => {
                // extract variant from "variant"
                let variant = payload.remove("variant").ok_or_else(|| {
                    InteropError::missing_data_in_constructor(
                        enum_info.type_id(),
                        "\"variant\" field for enum",
                    )
                })?;

                let variant_name = String::from_script(variant, self.clone())?;

                let variant = enum_info.variant(&variant_name).ok_or_else(|| {
                    InteropError::invalid_enum_variant(enum_info.type_id(), variant_name.clone())
                })?;

                let variant = match variant {
                    bevy::reflect::VariantInfo::Struct(struct_variant_info) => {
                        // same as above struct variant
                        let fields_iter = struct_variant_info
                            .field_names()
                            .iter()
                            .map(|f| {
                                Ok((
                                    *f,
                                    struct_variant_info
                                        .field(f)
                                        .ok_or_else(|| {
                                            InteropError::invariant(
                                                "field in field_names should have reflection information",
                                            )
                                        })?
                                        .type_id(),
                                ))
                            })
                            .collect::<Result<Vec<_>, InteropError>>()?;

                        let dynamic = self.construct_dynamic_struct(&mut payload, fields_iter)?;
                        DynamicVariant::Struct(dynamic)
                    }
                    bevy::reflect::VariantInfo::Tuple(tuple_variant_info) => {
                        // same as tuple variant
                        let fields_iter = (0..tuple_variant_info.field_len())
                            .map(|f| {
                                Ok(tuple_variant_info
                                    .field_at(f)
                                    .ok_or_else(|| {
                                        InteropError::invariant(
                                            "field in field_names should have reflection information",
                                        )
                                    })?
                                    .type_id())
                            })
                            .collect::<Result<Vec<_>, InteropError>>()?;

                        let dynamic =
                            self.construct_dynamic_tuple(&mut payload, fields_iter, one_indexed)?;
                        DynamicVariant::Tuple(dynamic)
                    }
                    bevy::reflect::VariantInfo::Unit(_) => DynamicVariant::Unit,
                };
                let mut dynamic = DynamicEnum::new(variant_name, variant);
                dynamic.set_represented_type(Some(type_info));
                Box::new(dynamic)
            }
            _ => {
                return Err(InteropError::unsupported_operation(
                    Some(type_info.type_id()),
                    Some(Box::new(payload)),
                    "Type constructor not supported",
                ))
            }
        };

        // try to construct type from reflect
        // TODO: it would be nice to have a <dyn PartialReflect>::from_reflect_with_fallback equivalent, that does exactly that
        // only using this as it's already there and convenient, the clone variant hitting will be confusing to end users
        <dyn PartialReflect>::from_reflect_or_clone(dynamic.as_ref(), self.clone())
    }

    /// Loads a script from the given asset path with default settings.
    pub fn load_script_asset(&self, asset_path: &str) -> Result<Handle<ScriptAsset>, InteropError> {
        self.with_resource(|r: &AssetServer| r.load(asset_path))
    }

    /// Checks the load state of a script asset.
    pub fn get_script_asset_load_state(
        &self,
        script: Handle<ScriptAsset>,
    ) -> Result<LoadState, InteropError> {
        self.with_resource(|r: &AssetServer| r.load_state(script.id()))
    }

    /// Attaches a script
    pub fn attach_script(&self, attachment: ScriptAttachment) -> Result<(), InteropError> {
        match attachment {
            ScriptAttachment::EntityScript(entity, handle) => {
                // find existing script components on the entity
                self.with_or_insert_component_mut(entity, |c: &mut ScriptComponent| {
                    c.0.push(handle.clone())
                })?;
            }
            ScriptAttachment::StaticScript(handle) => {
                self.queue(AddStaticScript::new(handle))?;
            }
        };

        Ok(())
    }

    /// Spawns a new entity in the world
    pub fn spawn(&self) -> Result<Entity, InteropError> {
        self.with_global_access(|world| {
            let mut command_queue = CommandQueue::default();
            let mut commands = Commands::new(&mut command_queue, world);
            let id = commands.spawn_empty().id();
            command_queue.apply(world);
            id
        })
    }

    /// get a type registration for the type, without checking if it's a component or resource
    pub fn get_type_by_name(&self, type_name: &str) -> Option<ScriptTypeRegistration> {
        let type_registry = self.type_registry();
        let type_registry = type_registry.read();
        type_registry
            .get_with_short_type_path(type_name)
            .or_else(|| type_registry.get_with_type_path(type_name))
            .map(|registration| ScriptTypeRegistration::new(Arc::new(registration.clone())))
    }

    /// get a type erased type registration for the type including information about whether it's a component or resource
    pub(crate) fn get_type_registration(
        &self,
        registration: ScriptTypeRegistration,
    ) -> Result<
        Union<
            ScriptTypeRegistration,
            Union<ScriptComponentRegistration, ScriptResourceRegistration>,
        >,
        InteropError,
    > {
        let registration = match self.get_resource_type(registration)? {
            Ok(res) => {
                return Ok(Union::new_right(Union::new_right(res)));
            }
            Err(registration) => registration,
        };

        let registration = match self.get_component_type(registration)? {
            Ok(comp) => {
                return Ok(Union::new_right(Union::new_left(comp)));
            }
            Err(registration) => registration,
        };

        Ok(Union::new_left(registration))
    }

    /// Similar to [`Self::get_type_by_name`] but returns a type erased [`ScriptTypeRegistration`], [`ScriptComponentRegistration`] or [`ScriptResourceRegistration`]
    /// depending on the underlying type and state of the world.
    pub fn get_type_registration_by_name(
        &self,
        type_name: String,
    ) -> Result<
        Option<
            Union<
                ScriptTypeRegistration,
                Union<ScriptComponentRegistration, ScriptResourceRegistration>,
            >,
        >,
        InteropError,
    > {
        let val = self.get_type_by_name(&type_name);
        Ok(match val {
            Some(registration) => Some(self.get_type_registration(registration)?),
            None => {
                // try the component registry
                let components = self.component_registry();
                let components = components.read();
                components
                    .get(&type_name)
                    .map(|c| Union::new_right(Union::new_left(c.registration.clone())))
            }
        })
    }

    /// get a schedule by name
    pub fn get_schedule_by_name(&self, schedule_name: String) -> Option<ReflectSchedule> {
        let schedule_registry = self.schedule_registry();
        let schedule_registry = schedule_registry.read();

        schedule_registry
            .get_schedule_by_name(&schedule_name)
            .cloned()
    }

    /// get a component type registration for the type
    pub fn get_component_type(
        &self,
        registration: ScriptTypeRegistration,
    ) -> Result<Result<ScriptComponentRegistration, ScriptTypeRegistration>, InteropError> {
        Ok(match self.get_component_id(registration.type_id())? {
            Some(comp_id) => Ok(ScriptComponentRegistration::new(registration, comp_id)),
            None => Err(registration),
        })
    }

    /// get a resource type registration for the type
    pub fn get_resource_type(
        &self,
        registration: ScriptTypeRegistration,
    ) -> Result<Result<ScriptResourceRegistration, ScriptTypeRegistration>, InteropError> {
        Ok(match self.get_resource_id(registration.type_id())? {
            Some(resource_id) => Ok(ScriptResourceRegistration::new(registration, resource_id)),
            None => Err(registration),
        })
    }

    /// add a default component to an entity
    pub fn add_default_component(
        &self,
        entity: Entity,
        registration: ScriptComponentRegistration,
    ) -> Result<(), InteropError> {
        // we look for ReflectDefault or ReflectFromWorld data then a ReflectComponent data
        let instance = if let Some(default_td) = registration
            .type_registration()
            .type_registration()
            .data::<ReflectDefault>()
        {
            default_td.default()
        } else if let Some(from_world_td) = registration
            .type_registration()
            .type_registration()
            .data::<ReflectFromWorld>()
        {
            self.with_global_access(|world| from_world_td.from_world(world))?
        } else {
            return Err(InteropError::missing_type_data(
                registration.registration.type_id(),
                "ReflectDefault or ReflectFromWorld".to_owned(),
            ));
        };

        registration.insert_into_entity(self.clone(), entity, instance)
    }

    /// insert the component into the entity
    pub fn insert_component(
        &self,
        entity: Entity,
        registration: ScriptComponentRegistration,
        value: ReflectReference,
    ) -> Result<(), InteropError> {
        let instance = <Box<dyn PartialReflect>>::from_script_ref(
            registration.type_registration().type_id(),
            ScriptValue::Reference(value),
            self.clone(),
        )?;

        let reflect = instance.try_into_reflect().map_err(|v| {
            InteropError::failed_from_reflect(
                Some(registration.type_registration().type_id()),
                format!("instance produced by conversion to target type when inserting component is not a full reflect type: {v:?}"),
            )
        })?;

        registration.insert_into_entity(self.clone(), entity, reflect)
    }

    /// get the component from the entity
    pub fn get_component(
        &self,
        entity: Entity,
        component_registration: ScriptComponentRegistration,
    ) -> Result<Option<ReflectReference>, InteropError> {
        let cell = self.as_unsafe_world_cell()?;
        let entity = cell
            .get_entity(entity)
            .map_err(|_| InteropError::missing_entity(entity))?;

        if entity.contains_id(component_registration.component_id) {
            Ok(Some(ReflectReference {
                base: ReflectBaseType {
                    type_id: component_registration.type_registration().type_id(),
                    base_id: ReflectBase::Component(
                        entity.id(),
                        component_registration.component_id,
                    ),
                },
                reflect_path: ParsedPath(vec![]),
            }))
        } else {
            Ok(None)
        }
    }

    /// check if the entity has the component
    pub fn has_component(
        &self,
        entity: Entity,
        component_id: ComponentId,
    ) -> Result<bool, InteropError> {
        let cell = self.as_unsafe_world_cell()?;
        let entity = cell
            .get_entity(entity)
            .map_err(|_| InteropError::missing_entity(entity))?;

        Ok(entity.contains_id(component_id))
    }

    /// remove the component from the entity
    pub fn remove_component(
        &self,
        entity: Entity,
        registration: ScriptComponentRegistration,
    ) -> Result<(), InteropError> {
        registration.remove_from_entity(self.clone(), entity)
    }

    /// get the given resource
    pub fn get_resource(
        &self,
        resource_id: ComponentId,
    ) -> Result<Option<ReflectReference>, InteropError> {
        let cell = self.as_unsafe_world_cell()?;
        let component_info = match cell.components().get_info(resource_id) {
            Some(info) => info,
            None => return Ok(None),
        };

        Ok(Some(ReflectReference {
            base: ReflectBaseType {
                type_id: component_info
                    .type_id()
                    .ok_or_else(|| {
                        InteropError::unsupported_operation(
                            None,
                            None,
                            format!(
                                "Resource {} does not have a type id. Such resources are not supported by BMS.",
                                resource_id.display_without_world()
                            ),
                        )
                    })?,
                base_id: ReflectBase::Resource(resource_id),
            },
            reflect_path: ParsedPath(vec![]),
        }))
    }

    /// remove the given resource
    pub fn remove_resource(
        &self,
        registration: ScriptResourceRegistration,
    ) -> Result<(), InteropError> {
        let component_data = registration
            .type_registration()
            .type_registration()
            .data::<ReflectResource>()
            .ok_or_else(|| {
                InteropError::missing_type_data(
                    registration.registration.type_id(),
                    "ReflectResource".to_owned(),
                )
            })?;

        //  TODO: this shouldn't need entire world access it feels
        self.with_global_access(|world| component_data.remove(world))
    }

    /// check if the entity has the resource
    pub fn has_resource(&self, resource_id: ComponentId) -> Result<bool, InteropError> {
        let cell = self.as_unsafe_world_cell()?;
        // Safety: we are not reading the value at all
        let res_ptr = unsafe { cell.get_resource_by_id(resource_id) };
        Ok(res_ptr.is_some())
    }

    /// check the given entity exists
    pub fn has_entity(&self, entity: Entity) -> Result<bool, InteropError> {
        self.is_valid_entity(entity)
    }

    /// get the children of the given entity
    pub fn get_children(&self, entity: Entity) -> Result<Vec<Entity>, InteropError> {
        if !self.is_valid_entity(entity)? {
            return Err(InteropError::missing_entity(entity));
        }

        self.with_component(entity, |c: Option<&Children>| {
            c.map(|c| c.to_vec()).unwrap_or_default()
        })
    }

    /// get the parent of the given entity
    pub fn get_parent(&self, entity: Entity) -> Result<Option<Entity>, InteropError> {
        if !self.is_valid_entity(entity)? {
            return Err(InteropError::missing_entity(entity));
        }

        self.with_component(entity, |c: Option<&ChildOf>| c.map(|c| c.parent()))
    }

    /// insert children into the given entity
    pub fn push_children(&self, parent: Entity, children: &[Entity]) -> Result<(), InteropError> {
        // verify entities exist
        if !self.is_valid_entity(parent)? {
            return Err(InteropError::missing_entity(parent));
        }
        for c in children {
            if !self.is_valid_entity(*c)? {
                return Err(InteropError::missing_entity(*c));
            }
        }
        self.with_global_access(|world| {
            let mut queue = CommandQueue::default();
            let mut commands = Commands::new(&mut queue, world);
            commands.entity(parent).add_children(children);
            queue.apply(world);
        })
    }

    /// remove children from the given entity
    pub fn remove_children(&self, parent: Entity, children: &[Entity]) -> Result<(), InteropError> {
        if !self.is_valid_entity(parent)? {
            return Err(InteropError::missing_entity(parent));
        }

        for c in children {
            if !self.is_valid_entity(*c)? {
                return Err(InteropError::missing_entity(*c));
            }
        }
        self.with_global_access(|world| {
            let mut queue = CommandQueue::default();
            let mut commands = Commands::new(&mut queue, world);
            commands.entity(parent).remove_children(children);
            queue.apply(world);
        })
    }

    /// insert children into the given entity at the given index
    pub fn insert_children(
        &self,
        parent: Entity,
        index: usize,
        children: &[Entity],
    ) -> Result<(), InteropError> {
        if !self.is_valid_entity(parent)? {
            return Err(InteropError::missing_entity(parent));
        }

        for c in children {
            if !self.is_valid_entity(*c)? {
                return Err(InteropError::missing_entity(*c));
            }
        }

        self.with_global_access(|world| {
            let mut queue = CommandQueue::default();
            let mut commands = Commands::new(&mut queue, world);
            commands.entity(parent).insert_children(index, children);
            queue.apply(world);
        })
    }

    /// despawn this and all children of the given entity recursively
    pub fn despawn_recursive(&self, parent: Entity) -> Result<(), InteropError> {
        if !self.is_valid_entity(parent)? {
            return Err(InteropError::missing_entity(parent));
        }
        self.with_global_access(|world| {
            let mut queue = CommandQueue::default();
            let mut commands = Commands::new(&mut queue, world);
            commands.entity(parent).despawn();
            queue.apply(world);
        })
    }

    /// despawn the given entity
    pub fn despawn(&self, entity: Entity) -> Result<(), InteropError> {
        if !self.is_valid_entity(entity)? {
            return Err(InteropError::missing_entity(entity));
        }

        self.with_global_access(|world| {
            let mut queue = CommandQueue::default();
            let mut commands = Commands::new(&mut queue, world);
            commands.entity(entity).remove::<Children>().despawn();
            queue.apply(world);
        })
    }

    /// despawn all children of the given entity recursively
    pub fn despawn_descendants(&self, parent: Entity) -> Result<(), InteropError> {
        if !self.is_valid_entity(parent)? {
            return Err(InteropError::missing_entity(parent));
        }

        self.with_global_access(|world| {
            let mut queue = CommandQueue::default();
            let mut commands = Commands::new(&mut queue, world);
            commands.entity(parent).despawn_related::<Children>();
            queue.apply(world);
        })
    }

    /// Sends AppExit event to the world with success status
    pub fn exit(&self) -> Result<(), InteropError> {
        self.with_global_access(|world| {
            world.send_event(AppExit::Success);
        })
    }
}

/// Utility type for accessing the world in a callback
pub trait WorldContainer {
    /// The error type for the container
    type Error: Debug;
    /// Sets the world to the given value in the container
    fn set_world(&mut self, world: WorldGuard<'static>) -> Result<(), Self::Error>;

    /// Tries to get the world from the container
    fn try_get_world<'l>(&self) -> Result<WorldGuard<'l>, Self::Error>;
}

/// A world container that stores the world in a thread local
pub struct ThreadWorldContainer;

thread_local! {
    static WORLD_CALLBACK_ACCESS: RefCell<Option<WorldGuard<'static>>> = const { RefCell::new(None) };
}
#[profiling::all_functions]
impl WorldContainer for ThreadWorldContainer {
    type Error = InteropError;

    fn set_world(&mut self, world: WorldGuard<'static>) -> Result<(), Self::Error> {
        WORLD_CALLBACK_ACCESS.with(|w| {
            w.replace(Some(world));
        });
        Ok(())
    }

    fn try_get_world<'l>(&self) -> Result<WorldGuard<'l>, Self::Error> {
        WORLD_CALLBACK_ACCESS
            .with(|w| w.borrow().clone().ok_or_else(InteropError::missing_world))
            .map(|v| v.shorten_lifetime())
    }
}

#[cfg(test)]
mod test {
    use super::*;
    use bevy::reflect::{GetTypeRegistration, ReflectFromReflect};
    use test_utils::test_data::{setup_world, SimpleEnum, SimpleStruct, SimpleTupleStruct};

    #[test]
    fn test_construct_struct() {
        let mut world = setup_world(|_, _| {});
        let world = WorldAccessGuard::new_exclusive(&mut world);

        let registry = world.type_registry();
        let registry = registry.read();

        let registration = registry.get(TypeId::of::<SimpleStruct>()).unwrap().clone();
        let type_registration = ScriptTypeRegistration::new(Arc::new(registration));

        let payload = HashMap::from_iter(vec![("foo".to_owned(), ScriptValue::Integer(1))]);

        let result = world.construct(type_registration, payload, false);
        let expected =
            Ok::<_, InteropError>(Box::new(SimpleStruct { foo: 1 }) as Box<dyn PartialReflect>);
        pretty_assertions::assert_str_eq!(format!("{result:#?}"), format!("{expected:#?}"));
    }

    #[test]
    fn test_construct_tuple_struct() {
        let mut world = setup_world(|_, _| {});
        let world = WorldAccessGuard::new_exclusive(&mut world);

        let registry = world.type_registry();
        let registry = registry.read();

        let registration = registry
            .get(TypeId::of::<SimpleTupleStruct>())
            .unwrap()
            .clone();
        let type_registration = ScriptTypeRegistration::new(Arc::new(registration));

        // zero indexed
        let payload = HashMap::from_iter(vec![("_0".to_owned(), ScriptValue::Integer(1))]);

        let result = world.construct(type_registration.clone(), payload, false);
        let expected =
            Ok::<_, InteropError>(Box::new(SimpleTupleStruct(1)) as Box<dyn PartialReflect>);
        pretty_assertions::assert_str_eq!(format!("{result:#?}"), format!("{expected:#?}"));

        // one indexed
        let payload = HashMap::from_iter(vec![("_1".to_owned(), ScriptValue::Integer(1))]);

        let result = world.construct(type_registration, payload, true);
        let expected =
            Ok::<_, InteropError>(Box::new(SimpleTupleStruct(1)) as Box<dyn PartialReflect>);

        pretty_assertions::assert_str_eq!(format!("{result:#?}"), format!("{expected:#?}"));
    }

    #[test]
    fn test_construct_tuple() {
        let mut world = setup_world(|_, registry| {
            registry.register::<(usize, usize)>();
            // TODO: does this ever get registered on normal types? I don't think so: https://github.com/bevyengine/bevy/issues/17981
            registry.register_type_data::<(usize, usize), ReflectFromReflect>();
        });

        <usize as GetTypeRegistration>::get_type_registration();
        let world = WorldAccessGuard::new_exclusive(&mut world);

        let registry = world.type_registry();
        let registry = registry.read();

        let registration = registry
            .get(TypeId::of::<(usize, usize)>())
            .unwrap()
            .clone();
        let type_registration = ScriptTypeRegistration::new(Arc::new(registration));

        // zero indexed
        let payload = HashMap::from_iter(vec![
            ("_0".to_owned(), ScriptValue::Integer(1)),
            ("_1".to_owned(), ScriptValue::Integer(2)),
        ]);

        let result = world.construct(type_registration.clone(), payload, false);
        let expected = Ok::<_, InteropError>(Box::new((1, 2)) as Box<dyn PartialReflect>);
        pretty_assertions::assert_str_eq!(format!("{result:#?}"), format!("{expected:#?}"));

        // one indexed
        let payload = HashMap::from_iter(vec![
            ("_1".to_owned(), ScriptValue::Integer(1)),
            ("_2".to_owned(), ScriptValue::Integer(2)),
        ]);

        let result = world.construct(type_registration.clone(), payload, true);
        let expected = Ok::<_, InteropError>(Box::new((1, 2)) as Box<dyn PartialReflect>);
        pretty_assertions::assert_str_eq!(format!("{result:#?}"), format!("{expected:#?}"));
    }

    #[test]
    fn test_construct_enum() {
        let mut world = setup_world(|_, _| {});
        let world = WorldAccessGuard::new_exclusive(&mut world);

        let registry = world.type_registry();
        let registry = registry.read();

        let registration = registry.get(TypeId::of::<SimpleEnum>()).unwrap().clone();
        let type_registration = ScriptTypeRegistration::new(Arc::new(registration));

        // struct version
        let payload = HashMap::from_iter(vec![
            ("foo".to_owned(), ScriptValue::Integer(1)),
            ("variant".to_owned(), ScriptValue::String("Struct".into())),
        ]);

        let result = world.construct(type_registration.clone(), payload, false);
        let expected = Ok::<_, InteropError>(
            Box::new(SimpleEnum::Struct { foo: 1 }) as Box<dyn PartialReflect>
        );
        pretty_assertions::assert_str_eq!(format!("{result:#?}"), format!("{expected:#?}"));

        // tuple struct version
        let payload = HashMap::from_iter(vec![
            ("_0".to_owned(), ScriptValue::Integer(1)),
            (
                "variant".to_owned(),
                ScriptValue::String("TupleStruct".into()),
            ),
        ]);

        let result = world.construct(type_registration.clone(), payload, false);
        let expected =
            Ok::<_, InteropError>(Box::new(SimpleEnum::TupleStruct(1)) as Box<dyn PartialReflect>);

        pretty_assertions::assert_str_eq!(format!("{result:#?}"), format!("{expected:#?}"));

        // unit version
        let payload = HashMap::from_iter(vec![(
            "variant".to_owned(),
            ScriptValue::String("Unit".into()),
        )]);

        let result = world.construct(type_registration, payload, false);
        let expected = Ok::<_, InteropError>(Box::new(SimpleEnum::Unit) as Box<dyn PartialReflect>);
        pretty_assertions::assert_str_eq!(format!("{result:#?}"), format!("{expected:#?}"));
    }

    #[test]
    fn test_scoped_handle_invalidate_doesnt_invalidate_parent() {
        let mut world = setup_world(|_, _| {});
        let world = WorldAccessGuard::new_exclusive(&mut world);
        let scoped_world = world.scope();

        // can use scoped & normal worlds
        scoped_world.spawn().unwrap();
        world.spawn().unwrap();
        pretty_assertions::assert_eq!(scoped_world.is_valid(), true);
        pretty_assertions::assert_eq!(world.is_valid(), true);

        scoped_world.invalidate();

        // can only use normal world
        pretty_assertions::assert_eq!(scoped_world.is_valid(), false);
        pretty_assertions::assert_eq!(world.is_valid(), true);
        world.spawn().unwrap();
    }

    #[test]
    fn with_existing_static_guard_does_not_invalidate_original() {
        let mut world = setup_world(|_, _| {});
        let world = WorldAccessGuard::new_exclusive(&mut world);

        let mut sneaky_clone = None;
        WorldAccessGuard::with_existing_static_guard(world.clone(), |g| {
            pretty_assertions::assert_eq!(g.is_valid(), true);
            sneaky_clone = Some(g.clone());
        });
        pretty_assertions::assert_eq!(world.is_valid(), true, "original world was invalidated");
        pretty_assertions::assert_eq!(
            sneaky_clone.map(|c| c.is_valid()),
            Some(false),
            "scoped world was not invalidated"
        );
    }

    #[test]
    fn test_with_access_scope_success() {
        let mut world = setup_world(|_, _| {});
        let guard = WorldAccessGuard::new_exclusive(&mut world);

        // within the access scope, no extra accesses are claimed
        let result = unsafe { guard.with_access_scope(|| 100) };
        assert_eq!(result.unwrap(), 100);
    }
}<|MERGE_RESOLUTION|>--- conflicted
+++ resolved
@@ -42,13 +42,8 @@
         entity::Entity,
         prelude::Resource,
         reflect::{AppTypeRegistry, ReflectFromWorld, ReflectResource},
-<<<<<<< HEAD
         system::{Commands, Resource},
         world::{unsafe_world_cell::UnsafeWorldCell, Command, CommandQueue, Mut, World},
-=======
-        system::Commands,
-        world::{unsafe_world_cell::UnsafeWorldCell, CommandQueue, Mut, World},
->>>>>>> 9641e893
     },
     reflect::{
         std_traits::ReflectDefault, DynamicEnum, DynamicStruct, DynamicTuple, DynamicTupleStruct,
