//! Rhai scripting language support for Bevy.

use std::ops::Deref;

use bevy::{
<<<<<<< HEAD
    asset::Handle,
    app::Plugin,
    ecs::{entity::Entity, world::World},
};
use bevy_mod_scripting_core::{
    asset::{Language, ScriptAsset},
    bindings::{
        function::namespace::Namespace, globals::AppScriptGlobalsRegistry,
        script_value::ScriptValue, ThreadWorldContainer, WorldContainer,
    },
    context::{ContextBuilder, ContextInitializer, ContextPreHandlingInitializer},
    error::ScriptError,
    event::CallbackLabel,
    reflection_extensions::PartialReflectExt,
    runtime::RuntimeSettings,
    script::{DisplayProxy, ScriptId},
    IntoScriptPluginParams, ScriptingPlugin,
=======
	app::Plugin,
	ecs::{entity::Entity, world::World},
};
use bevy_mod_scripting_core::{
	asset::Language,
	bindings::{
		function::namespace::Namespace, globals::AppScriptGlobalsRegistry,
		script_value::ScriptValue, ThreadWorldContainer, WorldContainer,
	},
	context::{ContextBuilder, ContextInitializer, ContextPreHandlingInitializer},
	error::ScriptError,
	event::CallbackLabel,
	reflection_extensions::PartialReflectExt,
	runtime::RuntimeSettings,
	script::ScriptId,
	IntoScriptPluginParams, ScriptingPlugin,
>>>>>>> c6aaeabb
};
use bindings::{
	reference::{ReservedKeyword, RhaiReflectReference, RhaiStaticReflectReference},
	script_value::{FromDynamic, IntoDynamic},
};
use parking_lot::RwLock;
pub use rhai;
use rhai::{CallFnOptions, Dynamic, Engine, EvalAltResult, Scope, AST};
/// Bindings for rhai.
pub mod bindings;

/// The rhai runtime type.
pub type RhaiRuntime = RwLock<Engine>;

/// The rhai context type.
pub struct RhaiScriptContext {
    /// The AST of the script
    pub ast: AST,
    /// The scope of the script
    pub scope: Scope<'static>,
}

impl IntoScriptPluginParams for RhaiScriptingPlugin {
    type C = RhaiScriptContext;
    type R = RhaiRuntime;

    const LANGUAGE: Language = Language::Rhai;

    fn build_runtime() -> Self::R {
        Engine::new().into()
    }
}

/// The rhai scripting plugin. Used to add rhai scripting to a bevy app within the context of the BMS framework.
pub struct RhaiScriptingPlugin {
    /// The internal scripting plugin
    pub scripting_plugin: ScriptingPlugin<RhaiScriptingPlugin>,
}

impl AsMut<ScriptingPlugin<Self>> for RhaiScriptingPlugin {
    fn as_mut(&mut self) -> &mut ScriptingPlugin<Self> {
        &mut self.scripting_plugin
    }
}

impl Default for RhaiScriptingPlugin {
    fn default() -> Self {
        RhaiScriptingPlugin {
            scripting_plugin: ScriptingPlugin {
                context_assignment_strategy: Default::default(),
                runtime_settings: RuntimeSettings {
                    initializers: vec![|runtime| {
                        let mut engine = runtime.write();
                        engine.set_max_expr_depths(999, 999);
                        engine.build_type::<RhaiReflectReference>();
                        engine.build_type::<RhaiStaticReflectReference>();
                        engine.register_iterator_result::<RhaiReflectReference, _>();
                        Ok(())
                    }],
                },
                callback_handler: rhai_callback_handler,
                context_builder: ContextBuilder {
                    load: rhai_context_load,
                    reload: rhai_context_reload,
                },
                context_initializers: vec![
                    |_, context| {
                        context.scope.set_or_push(
                            "world",
                            RhaiStaticReflectReference(std::any::TypeId::of::<World>()),
                        );
                        Ok(())
                    },
                    |_, context| {
                        // initialize global functions
                        let world = ThreadWorldContainer.try_get_world()?;
                        let globals_registry =
                            world.with_resource(|r: &AppScriptGlobalsRegistry| r.clone())?;
                        let globals_registry = globals_registry.read();

                        for (key, global) in globals_registry.iter() {
                            match &global.maker {
                                Some(maker) => {
                                    let global = (maker)(world.clone())?;
                                    context
                                        .scope
                                        .set_or_push(key.to_string(), global.into_dynamic()?);
                                }
                                None => {
                                    let ref_ = RhaiStaticReflectReference(global.type_id);
                                    context.scope.set_or_push(key.to_string(), ref_);
                                }
                            }
                        }

                        let mut script_function_registry = world.script_function_registry();
                        let mut script_function_registry = script_function_registry.write();

                        // iterate all functions, and remap names with reserved keywords
                        let mut re_insertions = Vec::new();
                        for (key, function) in script_function_registry.iter_all() {
                            let name = key.name.clone();
                            if ReservedKeyword::is_reserved_keyword(&name) {
                                let new_name = format!("{name}_");
                                let mut new_function = function.clone();
                                let new_info =
                                    function.info.deref().clone().with_name(new_name.clone());
                                new_function.info = new_info.into();
                                re_insertions.push((key.namespace, new_name, new_function));
                            }
                        }
                        for (namespace, name, func) in re_insertions {
                            script_function_registry.raw_insert(namespace, name, func);
                        }

                        // then go through functions in the global namespace and add them to the lua context

                        for (key, function) in script_function_registry
                            .iter_all()
                            .filter(|(k, _)| k.namespace == Namespace::Global)
                        {
                            context.scope.set_or_push(
                                key.name.clone(),
                                ScriptValue::Function(function.clone()).into_dynamic()?,
                            );
                        }

                        Ok(())
                    },
                ],
                context_pre_handling_initializers: vec![|script, entity, context| {
                    let world = ThreadWorldContainer.try_get_world()?;
                    context.scope.set_or_push(
                        "entity",
                        RhaiReflectReference(<Entity>::allocate(Box::new(entity), world)),
                    );
                    context.scope.set_or_push("script_id", script.to_owned());
                    Ok(())
                }],
                // already supported by BMS core
                additional_supported_extensions: &[],
                language: Language::Rhai,
            },
        }
    }
}

impl Plugin for RhaiScriptingPlugin {
    fn build(&self, app: &mut bevy::prelude::App) {
        self.scripting_plugin.build(app);
    }

    fn finish(&self, app: &mut bevy::app::App) {
        self.scripting_plugin.finish(app);
    }
}

// NEW helper function to load content into an existing context without clearing previous definitions.
fn load_rhai_content_into_context(
    context: &mut RhaiScriptContext,
    script: &Handle<ScriptAsset>,
    content: &[u8],
    initializers: &[ContextInitializer<RhaiScriptingPlugin>],
    pre_handling_initializers: &[ContextPreHandlingInitializer<RhaiScriptingPlugin>],
    runtime: &RhaiRuntime,
) -> Result<(), ScriptError> {
    let runtime = runtime.read();

    context.ast = runtime.compile(std::str::from_utf8(content)?)?;
    context.ast.set_source(script.display().to_string());

    initializers
        .iter()
        .try_for_each(|init| init(script, context))?;
    pre_handling_initializers
        .iter()
        .try_for_each(|init| init(script, Entity::from_raw(0), context))?;
    runtime.eval_ast_with_scope(&mut context.scope, &context.ast)?;

    context.ast.clear_statements();
    Ok(())
}

/// Load a rhai context from a script.
pub fn rhai_context_load(
    script: &Handle<ScriptAsset>,
    content: &[u8],
    initializers: &[ContextInitializer<RhaiScriptingPlugin>],
    pre_handling_initializers: &[ContextPreHandlingInitializer<RhaiScriptingPlugin>],
    runtime: &RhaiRuntime,
) -> Result<RhaiScriptContext, ScriptError> {
    let mut context = RhaiScriptContext {
        // Using an empty AST as a placeholder.
        ast: AST::empty(),
        scope: Scope::new(),
    };
    load_rhai_content_into_context(
        &mut context,
        script,
        content,
        initializers,
        pre_handling_initializers,
        runtime,
    )?;
    Ok(context)
}

/// Reload a rhai context from a script. New content is appended to the existing context.
pub fn rhai_context_reload(
    script: &Handle<ScriptAsset>,
    content: &[u8],
    context: &mut RhaiScriptContext,
    initializers: &[ContextInitializer<RhaiScriptingPlugin>],
    pre_handling_initializers: &[ContextPreHandlingInitializer<RhaiScriptingPlugin>],
    runtime: &RhaiRuntime,
) -> Result<(), ScriptError> {
    load_rhai_content_into_context(
        context,
        script,
        content,
        initializers,
        pre_handling_initializers,
        runtime,
    )
}

#[allow(clippy::too_many_arguments)]
/// The rhai callback handler.
pub fn rhai_callback_handler(
    args: Vec<ScriptValue>,
    entity: Entity,
    script_id: &Handle<ScriptAsset>,
    callback: &CallbackLabel,
    context: &mut RhaiScriptContext,
    pre_handling_initializers: &[ContextPreHandlingInitializer<RhaiScriptingPlugin>],
    runtime: &RhaiRuntime,
) -> Result<ScriptValue, ScriptError> {
    pre_handling_initializers
        .iter()
        .try_for_each(|init| init(script_id, entity, context))?;

    // we want the call to be able to impact the scope
    let options = CallFnOptions::new().rewind_scope(false);
    let args = args
        .into_iter()
        .map(|v| v.into_dynamic())
        .collect::<Result<Vec<_>, _>>()?;

    bevy::log::trace!(
        "Calling callback {} in script {} with args: {:?}",
        callback,
        script_id.display(),
        args
    );
    let runtime = runtime.read();

    match runtime.call_fn_with_options::<Dynamic>(
        options,
        &mut context.scope,
        &context.ast,
        callback.as_ref(),
        args,
    ) {
        Ok(v) => Ok(ScriptValue::from_dynamic(v)?),
        Err(e) => {
            if let EvalAltResult::ErrorFunctionNotFound(_, _) = e.unwrap_inner() {
                bevy::log::trace!(
                    "Script {} is not subscribed to callback {} with the provided arguments.",
                    script_id.display(),
                    callback
                );
                Ok(ScriptValue::Unit)
            } else {
                Err(ScriptError::from(e))
            }
        }
    }
}

#[cfg(test)]
mod test {
	use super::*;

	#[test]
    fn test_reload_doesnt_overwrite_old_context() {
        let runtime = RhaiRuntime::new(Engine::new());
        let script_id = ScriptId::from("asd.rhai");
        let initializers: Vec<ContextInitializer<RhaiScriptingPlugin>> = vec![];
        let pre_handling_initializers: Vec<ContextPreHandlingInitializer<RhaiScriptingPlugin>> =
            vec![];

        // Load first content defining a function that returns 42.
        let mut context = rhai_context_load(
            &script_id,
            b"let hello = 2;",
            &initializers,
            &pre_handling_initializers,
            &runtime,
        )
        .unwrap();

        // Reload with additional content defining a second function that returns 24.
        rhai_context_reload(
            &script_id,
            b"let hello2 = 3",
            &mut context,
            &initializers,
            &pre_handling_initializers,
            &runtime,
        )
        .unwrap();

        // get first var
        let hello = context.scope.get_value::<i64>("hello").unwrap();
        assert_eq!(hello, 2);
        // get second var
        let hello2 = context.scope.get_value::<i64>("hello2").unwrap();
        assert_eq!(hello2, 3);
    }
}<|MERGE_RESOLUTION|>--- conflicted
+++ resolved
@@ -3,7 +3,6 @@
 use std::ops::Deref;
 
 use bevy::{
-<<<<<<< HEAD
     asset::Handle,
     app::Plugin,
     ecs::{entity::Entity, world::World},
@@ -21,24 +20,6 @@
     runtime::RuntimeSettings,
     script::{DisplayProxy, ScriptId},
     IntoScriptPluginParams, ScriptingPlugin,
-=======
-	app::Plugin,
-	ecs::{entity::Entity, world::World},
-};
-use bevy_mod_scripting_core::{
-	asset::Language,
-	bindings::{
-		function::namespace::Namespace, globals::AppScriptGlobalsRegistry,
-		script_value::ScriptValue, ThreadWorldContainer, WorldContainer,
-	},
-	context::{ContextBuilder, ContextInitializer, ContextPreHandlingInitializer},
-	error::ScriptError,
-	event::CallbackLabel,
-	reflection_extensions::PartialReflectExt,
-	runtime::RuntimeSettings,
-	script::ScriptId,
-	IntoScriptPluginParams, ScriptingPlugin,
->>>>>>> c6aaeabb
 };
 use bindings::{
 	reference::{ReservedKeyword, RhaiReflectReference, RhaiStaticReflectReference},
