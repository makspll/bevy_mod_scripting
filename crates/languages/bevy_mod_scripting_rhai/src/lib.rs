//! Rhai scripting language support for Bevy.

use bevy::{
    app::Plugin,
    asset::AssetPath,
    ecs::{entity::Entity, world::World},
};
use bevy_mod_scripting_core::{
    asset::{AssetPathToLanguageMapper, Language},
    bindings::{
        function::namespace::Namespace, globals::AppScriptGlobalsRegistry,
        script_value::ScriptValue, ThreadWorldContainer, WorldContainer,
    },
    context::{ContextBuilder, ContextInitializer, ContextPreHandlingInitializer},
    error::ScriptError,
    event::CallbackLabel,
    reflection_extensions::PartialReflectExt,
    runtime::RuntimeSettings,
    script::ScriptId,
    IntoScriptPluginParams, ScriptingPlugin,
};
use bindings::{
    reference::{ReservedKeyword, RhaiReflectReference, RhaiStaticReflectReference},
    script_value::{FromDynamic, IntoDynamic},
};
use parking_lot::RwLock;
use rhai::{CallFnOptions, Dynamic, Engine, EvalAltResult, Scope, AST};

pub use rhai;
/// Bindings for rhai.
pub mod bindings;

/// The rhai runtime type.
pub type RhaiRuntime = RwLock<Engine>;

/// The rhai context type.
pub struct RhaiScriptContext {
    /// The AST of the script
    pub ast: AST,
    /// The scope of the script
    pub scope: Scope<'static>,
}

impl IntoScriptPluginParams for RhaiScriptingPlugin {
    type C = RhaiScriptContext;
    type R = RhaiRuntime;

    const LANGUAGE: Language = Language::Rhai;

    fn build_runtime() -> Self::R {
        Engine::new().into()
    }
}

/// The rhai scripting plugin. Used to add rhai scripting to a bevy app within the context of the BMS framework.
pub struct RhaiScriptingPlugin {
    /// The internal scripting plugin
    pub scripting_plugin: ScriptingPlugin<RhaiScriptingPlugin>,
}

impl AsMut<ScriptingPlugin<Self>> for RhaiScriptingPlugin {
    fn as_mut(&mut self) -> &mut ScriptingPlugin<Self> {
        &mut self.scripting_plugin
    }
}

impl Default for RhaiScriptingPlugin {
    fn default() -> Self {
        RhaiScriptingPlugin {
            scripting_plugin: ScriptingPlugin {
                context_assignment_strategy: Default::default(),
                runtime_settings: RuntimeSettings {
                    initializers: vec![|runtime: &RhaiRuntime| {
                        let mut engine = runtime.write();

                        engine.build_type::<RhaiReflectReference>();
                        engine.build_type::<RhaiStaticReflectReference>();
                        engine.register_iterator_result::<RhaiReflectReference, _>();
                        Ok(())
                    }],
                },
                callback_handler: rhai_callback_handler,
                context_builder: ContextBuilder {
                    load: rhai_context_load,
                    reload: rhai_context_reload,
                },
                language_mapper: AssetPathToLanguageMapper {
                    map: rhai_language_mapper,
                },
                context_initializers: vec![
                    |_, context: &mut RhaiScriptContext| {
                        context.scope.set_or_push(
                            "world",
                            RhaiStaticReflectReference(std::any::TypeId::of::<World>()),
                        );
                        Ok(())
                    },
                    |_, context: &mut RhaiScriptContext| {
                        // initialize global functions
                        let world = ThreadWorldContainer.try_get_world()?;
                        let globals_registry =
                            world.with_resource(|r: &AppScriptGlobalsRegistry| r.clone())?;
                        let globals_registry = globals_registry.read();

                        for (key, global) in globals_registry.iter() {
                            match &global.maker {
                                Some(maker) => {
                                    let global = (maker)(world.clone())?;
                                    context
                                        .scope
                                        .set_or_push(key.to_string(), global.into_dynamic()?);
                                }
                                None => {
                                    let ref_ = RhaiStaticReflectReference(global.type_id);
                                    context.scope.set_or_push(key.to_string(), ref_);
                                }
                            }
                        }

                        let mut script_function_registry = world.script_function_registry();
                        let mut script_function_registry = script_function_registry.write();

                        // iterate all functions, and remap names with reserved keywords
                        let mut re_insertions = Vec::new();
                        for (key, function) in script_function_registry.iter_all() {
                            let name = key.name.clone();
                            if ReservedKeyword::is_reserved_keyword(&name) {
                                let new_name = format!("{}_", name);
                                let mut function = function.clone();
                                function.info.name = new_name.clone().into();
                                re_insertions.push((key.namespace, new_name, function.clone()));
                            }
                        }
                        for (namespace, name, func) in re_insertions {
                            script_function_registry.raw_insert(namespace, name, func);
                        }

                        // then go through functions in the global namespace and add them to the lua context

                        for (key, function) in script_function_registry
                            .iter_all()
                            .filter(|(k, _)| k.namespace == Namespace::Global)
                        {
                            context.scope.set_or_push(
                                key.name.clone(),
                                ScriptValue::Function(function.clone()).into_dynamic()?,
                            );
                        }

                        Ok(())
                    },
                ],
                context_pre_handling_initializers: vec![|script, entity, context| {
                    let world = ThreadWorldContainer.try_get_world()?;
                    context.scope.set_or_push(
                        "entity",
                        RhaiReflectReference(<Entity>::allocate(Box::new(entity), world)),
                    );
                    context.scope.set_or_push("script_id", script.to_owned());
                    Ok(())
                }],
                supported_extensions: &["rhai"],
            },
        }
    }
}

fn rhai_language_mapper(path: &AssetPath) -> Language {
    match path.path().extension().and_then(|ext| ext.to_str()) {
        Some("rhai") => Language::Rhai,
        _ => Language::Unknown,
    }
}

impl Plugin for RhaiScriptingPlugin {
    fn build(&self, app: &mut bevy::prelude::App) {
        self.scripting_plugin.build(app);
    }

    fn finish(&self, app: &mut bevy::app::App) {
        self.scripting_plugin.finish(app);
    }
}

// NEW helper function to load content into an existing context without clearing previous definitions.
fn load_rhai_content_into_context(
    context: &mut RhaiScriptContext,
    script: &ScriptId,
    content: &[u8],
    initializers: &[ContextInitializer<RhaiScriptingPlugin>],
    pre_handling_initializers: &[ContextPreHandlingInitializer<RhaiScriptingPlugin>],
    runtime: &RhaiRuntime,
) -> Result<(), ScriptError> {
<<<<<<< HEAD
    let runtime = runtime.read();
    let mut ast = runtime.compile(std::str::from_utf8(content)?)?;
    ast.set_source(script.to_string());
=======
    context.ast = runtime.compile(std::str::from_utf8(content)?)?;
    context.ast.set_source(script.to_string());

>>>>>>> e40db414
    initializers
        .iter()
        .try_for_each(|init| init(script, context))?;
    pre_handling_initializers
        .iter()
        .try_for_each(|init| init(script, Entity::from_raw(0), context))?;
    runtime.eval_ast_with_scope(&mut context.scope, &context.ast)?;

    context.ast.clear_statements();
    Ok(())
}

/// Load a rhai context from a script.
pub fn rhai_context_load(
    script: &ScriptId,
    content: &[u8],
    initializers: &[ContextInitializer<RhaiScriptingPlugin>],
    pre_handling_initializers: &[ContextPreHandlingInitializer<RhaiScriptingPlugin>],
    runtime: &RhaiRuntime,
) -> Result<RhaiScriptContext, ScriptError> {
    let mut context = RhaiScriptContext {
        // Using an empty AST as a placeholder.
        ast: AST::empty(),
        scope: Scope::new(),
    };
    load_rhai_content_into_context(
        &mut context,
        script,
        content,
        initializers,
        pre_handling_initializers,
        runtime,
    )?;
    Ok(context)
}

/// Reload a rhai context from a script. New content is appended to the existing context.
pub fn rhai_context_reload(
    script: &ScriptId,
    content: &[u8],
    context: &mut RhaiScriptContext,
    initializers: &[ContextInitializer<RhaiScriptingPlugin>],
    pre_handling_initializers: &[ContextPreHandlingInitializer<RhaiScriptingPlugin>],
    runtime: &RhaiRuntime,
) -> Result<(), ScriptError> {
    load_rhai_content_into_context(
        context,
        script,
        content,
        initializers,
        pre_handling_initializers,
        runtime,
    )
}

#[allow(clippy::too_many_arguments)]
/// The rhai callback handler.
pub fn rhai_callback_handler(
    args: Vec<ScriptValue>,
    entity: Entity,
    script_id: &ScriptId,
    callback: &CallbackLabel,
    context: &mut RhaiScriptContext,
    pre_handling_initializers: &[ContextPreHandlingInitializer<RhaiScriptingPlugin>],
    runtime: &RhaiRuntime,
) -> Result<ScriptValue, ScriptError> {
    pre_handling_initializers
        .iter()
        .try_for_each(|init| init(script_id, entity, context))?;

    // we want the call to be able to impact the scope
    let options = CallFnOptions::new().rewind_scope(false);
    let args = args
        .into_iter()
        .map(|v| v.into_dynamic())
        .collect::<Result<Vec<_>, _>>()?;

    bevy::log::trace!(
        "Calling callback {} in script {} with args: {:?}",
        callback,
        script_id,
        args
    );
    let runtime = runtime.read();

    match runtime.call_fn_with_options::<Dynamic>(
        options,
        &mut context.scope,
        &context.ast,
        callback.as_ref(),
        args,
    ) {
        Ok(v) => Ok(ScriptValue::from_dynamic(v)?),
        Err(e) => {
            if let EvalAltResult::ErrorFunctionNotFound(_, _) = e.unwrap_inner() {
                bevy::log::trace!(
                    "Script {} is not subscribed to callback {} with the provided arguments.",
                    script_id,
                    callback
                );
                Ok(ScriptValue::Unit)
            } else {
                Err(ScriptError::from(e))
            }
        }
    }
}

#[cfg(test)]
mod test {
    use super::*;

    #[test]
    fn test_reload_doesnt_overwrite_old_context() {
        let runtime = RhaiRuntime::new(Engine::new());
        let script_id = ScriptId::from("asd.rhai");
        let initializers: Vec<ContextInitializer<RhaiScriptingPlugin>> = vec![];
        let pre_handling_initializers: Vec<ContextPreHandlingInitializer<RhaiScriptingPlugin>> =
            vec![];

        // Load first content defining a function that returns 42.
        let mut context = rhai_context_load(
            &script_id,
            b"let hello = 2;",
            &initializers,
            &pre_handling_initializers,
            &runtime,
        )
        .unwrap();

        // Reload with additional content defining a second function that returns 24.
        rhai_context_reload(
            &script_id,
            b"let hello2 = 3",
            &mut context,
            &initializers,
            &pre_handling_initializers,
            &runtime,
        )
        .unwrap();

        // get first var
        let hello = context.scope.get_value::<i64>("hello").unwrap();
        assert_eq!(hello, 2);
        // get second var
        let hello2 = context.scope.get_value::<i64>("hello2").unwrap();
        assert_eq!(hello2, 3);
    }
}<|MERGE_RESOLUTION|>--- conflicted
+++ resolved
@@ -191,15 +191,11 @@
     pre_handling_initializers: &[ContextPreHandlingInitializer<RhaiScriptingPlugin>],
     runtime: &RhaiRuntime,
 ) -> Result<(), ScriptError> {
-<<<<<<< HEAD
     let runtime = runtime.read();
-    let mut ast = runtime.compile(std::str::from_utf8(content)?)?;
-    ast.set_source(script.to_string());
-=======
+  
     context.ast = runtime.compile(std::str::from_utf8(content)?)?;
     context.ast.set_source(script.to_string());
 
->>>>>>> e40db414
     initializers
         .iter()
         .try_for_each(|init| init(script, context))?;
