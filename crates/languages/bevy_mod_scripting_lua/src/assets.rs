--- conflicted
+++ resolved
@@ -1,17 +1,9 @@
-<<<<<<< HEAD
 // use bevy::{
 //     asset::{io::Reader, Asset, AssetLoader},
 //     reflect::TypePath,
 //     utils::BoxedFuture,
 // };
-=======
-use bevy::{
-    asset::{io::Reader, Asset, AssetLoader},
-    reflect::TypePath,
-    utils::BoxedFuture,
-};
-use bevy_mod_scripting_core::asset::CodeAsset;
->>>>>>> efa41153
+
 
 // use anyhow::Error;
 
@@ -138,7 +130,6 @@
 //     type Settings = ();
 //     type Error = Error;
 
-<<<<<<< HEAD
 //     async fn load(
 //         &self,
 //         reader: &mut dyn Reader, //bytes: &'a [u8],
@@ -154,23 +145,7 @@
 //         let bytes = old_lua_load(bytes.as_slice(), load_context).await?;
 //         Ok(LuaFile { bytes })
 //     }
-=======
-    async fn load(
-        &self,
-        reader: &mut dyn Reader, //bytes: &'a [u8],
-        _settings: &(),
-        load_context: &mut bevy::asset::LoadContext<'_>,
-    ) -> std::result::Result<
-        <Self as bevy::asset::AssetLoader>::Asset,
-        <Self as bevy::asset::AssetLoader>::Error,
-    > {
-        bevy::prelude::info!("lua loader invoked: {:#}", load_context.asset_path());
-        let mut bytes = Vec::new();
-        reader.read_to_end(&mut bytes).await?;
-        let bytes = old_lua_load(bytes.as_slice(), load_context).await?;
-        Ok(LuaFile { bytes })
-    }
->>>>>>> efa41153
+
 
 //     #[cfg(feature = "teal")]
 //     fn extensions(&self) -> &[&str] {
