--- conflicted
+++ resolved
@@ -28,9 +28,9 @@
 
 [dependencies]
 bevy = { workspace = true }
-bevy_math = { workspace = true, features = ["curve"]}
-bevy_reflect = { workspace = true, features = ["smol_str"]}
-bevy_input = { workspace = true, features = ["smol_str"]}
+bevy_math = { workspace = true, features = ["curve"] }
+bevy_reflect = { workspace = true, features = ["smol_str"] }
+bevy_input = { workspace = true, features = ["smol_str"] }
 profiling = { workspace = true }
 uuid = "1.11"
 smol_str = "0.2.2"
@@ -38,11 +38,7 @@
 bevy_mod_scripting_derive = { workspace = true }
 bevy_mod_scripting_lua = { path = "../languages/bevy_mod_scripting_lua", optional = true, version = "0.13.0" }
 bevy_mod_scripting_rhai = { path = "../languages/bevy_mod_scripting_rhai", optional = true, version = "0.13.0" }
-<<<<<<< HEAD
-bevy_system_reflection = { path = "../bevy_system_reflection", version = "0.1.1" }
-=======
 bevy_system_reflection = { path = "../bevy_system_reflection", version = "0.1.2" }
->>>>>>> 92d99fd2
 
 [lints]
 workspace = true