//! Contains functions defined by the [`bevy_mod_scripting_core`] crate

use bevy::{
    prelude::*,
    reflect::{func::FunctionRegistrationError, ParsedPath},
};
use bevy_mod_scripting_core::*;
use bindings::{
    function::{
        from::{Ref, Val},
        from_ref::FromScriptRef,
        into_ref::IntoScriptRef,
        namespace::NamespaceBuilder,
        script_function::{FunctionCallContext, ScriptFunctionMut},
    },
    pretty_print::DisplayWithWorld,
    script_value::ScriptValue,
    ReflectReference, ReflectionPathExt, ScriptComponentRegistration, ScriptQueryBuilder,
    ScriptQueryResult, ScriptResourceRegistration, ScriptTypeRegistration, ThreadWorldContainer,
    WorldContainer,
};
use error::InteropError;
use reflection_extensions::{PartialReflectExt, TypeIdExtensions};

pub fn register_bevy_bindings(app: &mut App) {
    #[cfg(feature = "bevy_bindings")]
    app.add_plugins(crate::bevy_bindings::LuaBevyScriptingPlugin);
}

pub fn register_world_functions(reg: &mut World) -> Result<(), FunctionRegistrationError> {
    NamespaceBuilder::<World>::new_unregistered(reg)
        .register(
            "get_type_by_name",
            |ctxt: FunctionCallContext, type_name: String| {
                let world = ctxt.world()?;
                let val = world.get_type_by_name(type_name);

                Ok(match val {
                    Some(registration) => {
                        let allocator = world.allocator();

                        let registration = match world.get_resource_type(registration)? {
                            Ok(res) => {
                                let mut allocator = allocator.write();
                                return Ok(Some(ReflectReference::new_allocated(
                                    res,
                                    &mut allocator,
                                )));
                            }
                            Err(registration) => registration,
                        };

                        let registration = match world.get_component_type(registration)? {
                            Ok(comp) => {
                                let mut allocator = allocator.write();
                                return Ok(Some(ReflectReference::new_allocated(
                                    comp,
                                    &mut allocator,
                                )));
                            }
                            Err(registration) => registration,
                        };

                        let mut allocator = allocator.write();
                        Some(ReflectReference::new_allocated(
                            registration,
                            &mut allocator,
                        ))
                    }
                    None => None,
                })
            },
        )
        .register(
            "get_component",
            |ctxt: FunctionCallContext,
             entity: Val<Entity>,
             registration: Val<ScriptComponentRegistration>| {
                let world = ctxt.world()?;
                world.get_component(*entity, registration.component_id())
            },
        )
        .register(
            "has_component",
            |ctxt: FunctionCallContext,
             entity: Val<Entity>,
             registration: Val<ScriptComponentRegistration>| {
                let world = ctxt.world()?;
                world.has_component(*entity, registration.component_id())
            },
        )
        .register(
            "remove_component",
            |ctxt: FunctionCallContext, e: Val<Entity>, r: Val<ScriptComponentRegistration>| {
                let world = ctxt.world()?;
                world.remove_component(*e, r.clone())
            },
        )
        .register(
            "get_resource",
            |ctxt: FunctionCallContext, registration: Val<ScriptResourceRegistration>| {
                let world = ctxt.world()?;
                world.get_resource(registration.resource_id())
            },
        )
        .register(
            "has_resource",
            |ctxt: FunctionCallContext, registration: Val<ScriptResourceRegistration>| {
                let world = ctxt.world()?;
                world.has_resource(registration.resource_id())
            },
        )
        .register(
            "remove_resource",
            |ctxt: FunctionCallContext, r: Val<ScriptResourceRegistration>| {
                let world = ctxt.world()?;
                world.remove_resource(r.into_inner())
            },
        )
        .register(
            "add_default_component",
            |ctxt: FunctionCallContext, e: Val<Entity>, r: Val<ScriptComponentRegistration>| {
                let world = ctxt.world()?;
                world.add_default_component(*e, r.clone())
            },
        )
<<<<<<< HEAD
        .register("spawn", |ctxt: FunctionCallContext| {
            let world = ctxt.world()?;
            Ok(Val(world.spawn()?))
        })
=======
        .register(
            "insert_component",
            |w: WorldCallbackAccess,
             e: Val<Entity>,
             r: Val<ScriptComponentRegistration>,
             v: ReflectReference| { w.insert_component(*e, r.into_inner(), v) },
        )
        .register("spawn", |s: WorldCallbackAccess| Ok(Val(s.spawn()?)))
>>>>>>> 9b9dd571
        .register(
            "insert_children",
            |ctxt: FunctionCallContext, e: Val<Entity>, index: usize, c: Vec<Val<Entity>>| {
                let world = ctxt.world()?;
                let index = if ctxt.convert_to_0_indexed {
                    index - 1
                } else {
                    index
                };
                world.insert_children(*e, index, &c.into_iter().map(|v| *v).collect::<Vec<_>>())
            },
        )
        .register(
            "push_children",
            |ctxt: FunctionCallContext, e: Val<Entity>, c: Vec<Val<Entity>>| {
                let world = ctxt.world()?;
                world.push_children(*e, &c.into_iter().map(|v| *v).collect::<Vec<_>>())
            },
        )
        .register(
            "get_children",
            |ctxt: FunctionCallContext, e: Val<Entity>| {
                let world = ctxt.world()?;
                let children = world.get_children(*e)?;
                Ok(children.into_iter().map(Val).collect::<Vec<_>>())
            },
        )
        .register("get_parent", |ctxt: FunctionCallContext, e: Val<Entity>| {
            let world = ctxt.world()?;
            let parent = world.get_parent(*e)?;
            Ok(parent.map(Val))
        })
        .register("despawn", |ctxt: FunctionCallContext, e: Val<Entity>| {
            let world = ctxt.world()?;
            world.despawn(*e)
        })
        .register(
            "despawn_descendants",
            |ctxt: FunctionCallContext, e: Val<Entity>| {
                let world = ctxt.world()?;
                world.despawn_descendants(*e)
            },
        )
        .register(
            "despawn_recursive",
            |ctxt: FunctionCallContext, e: Val<Entity>| {
                let world = ctxt.world()?;
                world.despawn_recursive(*e)
            },
        )
        .register("has_entity", |ctxt: FunctionCallContext, e: Val<Entity>| {
            let world = ctxt.world()?;
            world.has_entity(*e)
        })
        .register("query", || {
            let query_builder = ScriptQueryBuilder::default();
            Ok(Val(query_builder))
        })
        .register("exit", |ctxt: FunctionCallContext| {
            let world = ctxt.world()?;
            world.exit()
        });
    Ok(())
}

pub fn register_reflect_reference_functions(
    reg: &mut World,
) -> Result<(), FunctionRegistrationError> {
    NamespaceBuilder::<ReflectReference>::new(reg)
        .register(
            "display_ref",
            |ctxt: FunctionCallContext, s: ReflectReference| {
                let world = ctxt.world()?;
                Ok(s.display_with_world(world))
            },
        )
        .register("display_value", |ctxt: FunctionCallContext, s: ReflectReference| {
            let world = ctxt.world()?;
            Ok(s.display_value_with_world(world))
        })
        .register(
            "get",
            |ctxt: FunctionCallContext,
             mut self_: ReflectReference,
             key: ScriptValue| {
                let mut path: ParsedPath = key.try_into()?;
                if ctxt.convert_to_0_indexed {
                    path.convert_to_0_indexed();
                }
                self_.index_path(path);
                let world = ctxt.world()?;
                ReflectReference::into_script_ref(self_, world)
            },
        )
        .register(
            "set",
            |ctxt: FunctionCallContext,
             self_: ScriptValue,
             key: ScriptValue,
             value: ScriptValue| {
                if let ScriptValue::Reference(mut self_) = self_ {
                    let world = ctxt.world()?;
                    let mut path: ParsedPath = key.try_into()?;
                    if ctxt.convert_to_0_indexed {
                        path.convert_to_0_indexed();
                    }
                    self_.index_path(path);
                    let r: ScriptValue = self_
                        .with_reflect_mut(world.clone(), |r| {
                            let target_type_id = r
                                .get_represented_type_info()
                                .map(|i| i.type_id())
                                .or_fake_id();
                            let other = <Box<dyn PartialReflect>>::from_script_ref(
                                target_type_id,
                                value,
                                world.clone(),
                            )?;
                            r.try_apply(other.as_partial_reflect()).map_err(|e| InteropError::external_error(Box::new(e)))?;
                            Ok::<_, InteropError>(())
                        })
                        .into();
                    return Ok(r);
                }
                Ok(ScriptValue::Unit)
            },
        )
        .register(
            "push",
            |ctxt: FunctionCallContext, s: ReflectReference, v: ScriptValue| {
                let world = ctxt.world()?;
                let target_type_id = s.element_type_id(world.clone())?.ok_or_else(|| {
                    InteropError::unsupported_operation(
                        s.tail_type_id(world.clone()).unwrap_or_default(),
                        Some(Box::new(v.clone())),
                        "Could not get element type id. Are you trying to insert elements into a type that's not a list?".to_owned(),
                    )
                })?;
                let other = <Box<dyn PartialReflect>>::from_script_ref(target_type_id, v, world.clone())?;
                s.with_reflect_mut(world, |s| s.try_push_boxed(other))?
            },
        )
        .register("pop", |ctxt: FunctionCallContext, s: ReflectReference| {
            let world = ctxt.world()?;
            let o = s.with_reflect_mut(world.clone(), |s| s.try_pop_boxed())??;
            let reference = {
                let allocator = world.allocator();
                let mut allocator = allocator.write();
                ReflectReference::new_allocated_boxed_parial_reflect(o, &mut allocator)?
            };

            ReflectReference::into_script_ref(reference, world)
        })
        .register("insert", |ctxt: FunctionCallContext, s: ReflectReference, k: ScriptValue, v: ScriptValue| {
            let world = ctxt.world()?;
            let key_type_id = s.key_type_id(world.clone())?.ok_or_else(|| {
                InteropError::unsupported_operation(
                    s.tail_type_id(world.clone()).unwrap_or_default(),
                    Some(Box::new(k.clone())),
                    "Could not get key type id. Are you trying to insert elements into a type that's not a map?".to_owned(),
                )
            })?;

            let mut key = <Box<dyn PartialReflect>>::from_script_ref(key_type_id, k, world.clone())?;

            if ctxt.convert_to_0_indexed {
                key.convert_to_0_indexed_key();
            }

            let value_type_id = s.element_type_id(world.clone())?.ok_or_else(|| {
                InteropError::unsupported_operation(
                    s.tail_type_id(world.clone()).unwrap_or_default(),
                    Some(Box::new(v.clone())),
                    "Could not get element type id. Are you trying to insert elements into a type that's not a map?".to_owned(),
                )
            })?;

            let value = <Box<dyn PartialReflect>>::from_script_ref(value_type_id, v, world.clone())?;

            s.with_reflect_mut(world, |s| s.try_insert_boxed(key, value))?
        })
        .register("clear", |ctxt: FunctionCallContext, s: ReflectReference| {
            let world = ctxt.world()?;
            s.with_reflect_mut(world, |s| s.try_clear())?
        })
        .register("len", |ctxt: FunctionCallContext, s: ReflectReference| {
            let world = ctxt.world()?;
            s.len(world)
        })
        .register("remove", |ctxt: FunctionCallContext, s: ReflectReference, k: ScriptValue| {
            let world = ctxt.world()?;
            let key_type_id = s.key_type_id(world.clone())?.ok_or_else(|| {
                InteropError::unsupported_operation(
                    s.tail_type_id(world.clone()).unwrap_or_default(),
                    Some(Box::new(k.clone())),
                    "Could not get key type id. Are you trying to remove elements from a type that's not a map?".to_owned(),
                )
            })?;

            let mut key = <Box<dyn PartialReflect>>::from_script_ref(key_type_id, k, world.clone())?;

            if ctxt.convert_to_0_indexed {
                key.convert_to_0_indexed_key();
            }

            let removed = s.with_reflect_mut(world.clone(), |s| s.try_remove_boxed(key))??;
            match removed {
                Some(removed) => {
                    let reference = {
                        let allocator = world.allocator();
                        let mut allocator = allocator.write();
                        ReflectReference::new_allocated_boxed_parial_reflect(removed, &mut allocator)?
                    };
                    ReflectReference::into_script_ref(reference, world)
                }
                None => Ok(ScriptValue::Unit),
            }
        })
        .register("iter", |ctxt: FunctionCallContext, s: ReflectReference| {
            let world = ctxt.world()?;
            let mut len = s.len(world.clone())?.unwrap_or_default();
            let mut infinite_iter = s.into_iter_infinite();
            let iter_function = move || {
                // world is not thread safe, we can't capture it in the closure
                // or it will also be non-thread safe
                let world = ThreadWorldContainer.try_get_world()?;
                if len == 0 {
                    return Ok(ScriptValue::Unit);
                }

                let (next_ref, _) = infinite_iter.next_ref();

                let converted = ReflectReference::into_script_ref(next_ref, world);
                // println!("idx: {idx:?}, converted: {converted:?}");
                len -= 1;
                // we stop once the reflection path is invalid
                converted
            };

            Ok(iter_function.into_dynamic_script_function_mut())
        });

    Ok(())
}

pub fn register_script_type_registration_functions(
    registry: &mut World,
) -> Result<(), FunctionRegistrationError> {
    NamespaceBuilder::<ScriptTypeRegistration>::new(registry)
        .register("type_name", |s: Ref<ScriptTypeRegistration>| s.type_name())
        .register("short_name", |s: Ref<ScriptTypeRegistration>| {
            s.short_name()
        });

    NamespaceBuilder::<ScriptComponentRegistration>::new(registry)
        .register("type_name", |s: Ref<ScriptComponentRegistration>| {
            s.type_registration().type_name()
        })
        .register("short_name", |s: Ref<ScriptComponentRegistration>| {
            s.type_registration().short_name()
        });

    NamespaceBuilder::<ScriptResourceRegistration>::new(registry)
        .register("type_name", |s: Ref<ScriptResourceRegistration>| {
            s.type_registration().type_name()
        })
        .register("short_name", |s: Ref<ScriptResourceRegistration>| {
            s.type_registration().short_name()
        });

    Ok(())
}

pub fn register_script_query_builder_functions(
    registry: &mut World,
) -> Result<(), FunctionRegistrationError> {
    NamespaceBuilder::<ScriptQueryBuilder>::new(registry)
        .register(
            "component",
            |s: Val<ScriptQueryBuilder>, components: Val<ScriptComponentRegistration>| {
                let mut builder = s.into_inner();
                builder.component(components.into_inner());
                Val(builder)
            },
        )
        .register(
            "with",
            |s: Val<ScriptQueryBuilder>, with: Val<ScriptComponentRegistration>| {
                let mut builder = s.into_inner();
                builder.with_component(with.into_inner());
                Val(builder)
            },
        )
        .register(
            "without",
            |s: Val<ScriptQueryBuilder>, without: Val<ScriptComponentRegistration>| {
                let mut builder = s.into_inner();
                builder.without_component(without.into_inner());
                Val(builder)
            },
        )
        .register(
            "build",
            |ctxt: FunctionCallContext, s: Val<ScriptQueryBuilder>| {
                let world = ctxt.world()?;
                let builder = s.into_inner();
                let result = world.query(builder)?;
                let result = result.into_iter().map(Val).collect::<Vec<_>>();
                Ok(result)
            },
        );
    Ok(())
}

pub fn register_script_query_result_functions(
    world: &mut World,
) -> Result<(), FunctionRegistrationError> {
    NamespaceBuilder::<ScriptQueryResult>::new(world)
        .register("entity", |s: Ref<ScriptQueryResult>| Val::new(s.entity))
        .register("components", |s: Ref<ScriptQueryResult>| {
            s.components.to_vec()
        });
    Ok(())
}

pub fn register_core_functions(app: &mut App) {
    let world = app.world_mut();
    // we don't exclude from compilation here,
    // since these are much smaller and still useful if not included initially
    // perhaps people might want to include some but not all of these

    #[cfg(feature = "core_functions")]
    if let Err(e) = register_world_functions(world) {
        bevy::log::error!("Failed to register script world functions: {:?}", e);
    }

    #[cfg(feature = "core_functions")]
    if let Err(e) = register_reflect_reference_functions(world) {
        bevy::log::error!("Failed to register reflect reference functions: {:?}", e);
    }

    #[cfg(feature = "core_functions")]
    if let Err(e) = register_script_type_registration_functions(world) {
        bevy::log::error!(
            "Failed to register script type registration functions: {:?}",
            e
        );
    }

    #[cfg(feature = "core_functions")]
    if let Err(e) = register_script_query_builder_functions(world) {
        bevy::log::error!("Failed to register script query builder functions: {:?}", e);
    }

    #[cfg(feature = "core_functions")]
    if let Err(e) = register_script_query_result_functions(world) {
        bevy::log::error!("Failed to register script query result functions: {:?}", e);
    }
}<|MERGE_RESOLUTION|>--- conflicted
+++ resolved
@@ -124,21 +124,20 @@
                 world.add_default_component(*e, r.clone())
             },
         )
-<<<<<<< HEAD
         .register("spawn", |ctxt: FunctionCallContext| {
             let world = ctxt.world()?;
             Ok(Val(world.spawn()?))
         })
-=======
         .register(
             "insert_component",
-            |w: WorldCallbackAccess,
+            |ctxt: FunctionCallContext,
              e: Val<Entity>,
              r: Val<ScriptComponentRegistration>,
-             v: ReflectReference| { w.insert_component(*e, r.into_inner(), v) },
-        )
-        .register("spawn", |s: WorldCallbackAccess| Ok(Val(s.spawn()?)))
->>>>>>> 9b9dd571
+             v: ReflectReference| {
+                let world = ctxt.world()?;
+                world.insert_component(*e, r.into_inner(), v)
+            },
+        )
         .register(
             "insert_children",
             |ctxt: FunctionCallContext, e: Val<Entity>, index: usize, c: Vec<Val<Entity>>| {
