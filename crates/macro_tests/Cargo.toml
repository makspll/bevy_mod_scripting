--- conflicted
+++ resolved
@@ -15,17 +15,8 @@
 
 [dev-dependencies]
 trybuild = "1.0"
-<<<<<<< HEAD
-bevy = { version = "0.15.0-rc.3", default-features = false }
+bevy = { version = "0.15.0", default-features = false }
 bevy_mod_scripting = { path = "../../", features = ["lua", "lua54"] }
-=======
-bevy = { version = "0.15.0", default-features = false }
-bevy_mod_scripting = { path = "../../", features = [
-    "lua",
-    "lua_script_api",
-    "lua54",
-] }
->>>>>>> b238bfcf
 bevy_script_api = { path = "../bevy_script_api" }
 bevy_mod_scripting_lua = { path = "../languages/bevy_mod_scripting_lua" }
 bevy_mod_scripting_core = { path = "../bevy_mod_scripting_core" }