pub mod test_functions;

use std::{
<<<<<<< HEAD
    marker::PhantomData,
    path::PathBuf,
    time::{Duration, Instant},
    sync::{Arc,Mutex},
};

use bevy::{
    app::{Last, Plugin, PostUpdate, Startup, Update},
    asset::{AssetServer, Handle, AssetPath, AssetId, LoadState},
    ecs::{
        component::Component,
        event::{Event, Events},
        schedule::{IntoSystemConfigs, SystemConfigs},
        system::{IntoSystem, Local, Res, Resource, SystemState},
        world::{Command, FromWorld, Mut},
    },
    log::Level,
    prelude::{Entity, World, Commands},
    reflect::{Reflect, TypeRegistry},
    utils::tracing,
};
use bevy_mod_scripting_core::{
    asset::ScriptAsset,
    bindings::{
        pretty_print::DisplayWithWorld, script_value::ScriptValue, CoreScriptGlobalsPlugin,
        ReflectAccessId, WorldAccessGuard, WorldGuard,
    },
    callback_labels,
    commands::CreateOrUpdateScript,
    error::{InteropError, ScriptError},
    event::{IntoCallbackLabel, ScriptErrorEvent},
    extractors::{HandlerContext, WithWorldGuard},
    handler::handle_script_errors,
    script::{ScriptComponent, ScriptId, DisplayProxy, ScriptContextProvider},
    BMSScriptingInfrastructurePlugin, IntoScriptPluginParams, ScriptingPlugin,
=======
	marker::PhantomData,
	path::PathBuf,
	time::{Duration, Instant},
};

use bevy::{
	app::{Last, Plugin, PostUpdate, Startup, Update},
	asset::{AssetServer, Handle},
	ecs::{
		component::Component,
		event::{Event, Events},
		prelude::{Command, Resource},
		schedule::ScheduleConfigs,
		system::{BoxedSystem, InfallibleSystemWrapper, IntoSystem, Local, Res, SystemState},
		world::{FromWorld, Mut},
	},
	log::{tracing, tracing::event, Level},
	prelude::{BevyError, Entity, IntoScheduleConfigs, World},
	reflect::{Reflect, TypeRegistry},
};
use bevy_mod_scripting_core::{
	asset::ScriptAsset,
	bindings::{
		pretty_print::DisplayWithWorld, script_value::ScriptValue, CoreScriptGlobalsPlugin,
		ReflectAccessId, WorldAccessGuard, WorldGuard,
	},
	callback_labels,
	commands::CreateOrUpdateScript,
	error::{InteropError, ScriptError},
	event::{IntoCallbackLabel, ScriptErrorEvent},
	extractors::{HandlerContext, WithWorldGuard},
	handler::handle_script_errors,
	script::ScriptId,
	BMSScriptingInfrastructurePlugin, IntoScriptPluginParams, ScriptingPlugin,
>>>>>>> c6aaeabb
};
use bevy_mod_scripting_functions::ScriptFunctionsPlugin;
use criterion::{measurement::Measurement, BatchSize};
use rand::{Rng, SeedableRng};
use test_functions::{register_test_functions, RNG};
use test_utils::test_data::setup_integration_test;

fn dummy_update_system() {}
fn dummy_startup_system<T>() {}
fn dummy_before_post_update_system() {}
fn dummy_post_update_system() {}

#[derive(Event)]
struct TestEventFinished;

struct TestCallbackBuilder<P: IntoScriptPluginParams, L: IntoCallbackLabel> {
    _ph: PhantomData<(P, L)>,
}

impl<L: IntoCallbackLabel, P: IntoScriptPluginParams> TestCallbackBuilder<P, L> {
<<<<<<< HEAD
    fn build<'a>(script_path: impl Into<AssetPath<'a>>, expect_response: bool) -> SystemConfigs {
        let script_path = script_path.into().into_owned();
        IntoSystem::into_system(
=======
    fn build(
        script_id: impl Into<ScriptId>,
        expect_response: bool,
    ) -> ScheduleConfigs<BoxedSystem<(), Result<(), BevyError>>> {
        let script_id = script_id.into();
        let system = Box::new(InfallibleSystemWrapper::new(IntoSystem::into_system(
>>>>>>> c6aaeabb
            move |world: &mut World,
                  system_state: &mut SystemState<WithWorldGuard<HandlerContext<P>>>| {
                      let script_id = world.resource::<AssetServer>().load(script_path.clone()).id();

                let with_guard = system_state.get_mut(world);
                let _ = run_test_callback::<P, L>(&script_id, with_guard, expect_response);

                system_state.apply(world);
            },
        ).with_name(L::into_callback_label().to_string())));

        system.into_configs()
    }
}

pub fn install_test_plugin<P: IntoScriptPluginParams + Plugin>(
    app: &mut bevy::app::App,
    plugin: P,
    include_test_functions: bool,
) {
    app.add_plugins((
        ScriptFunctionsPlugin,
        CoreScriptGlobalsPlugin::default(),
        BMSScriptingInfrastructurePlugin,
        plugin,
    ));
    if include_test_functions {
        register_test_functions(app);
    }
}

#[cfg(feature = "lua")]
pub fn make_test_lua_plugin() -> bevy_mod_scripting_lua::LuaScriptingPlugin {
    use bevy_mod_scripting_core::{bindings::WorldContainer, ConfigureScriptPlugin};
    use bevy_mod_scripting_lua::{mlua, LuaScriptingPlugin};

    LuaScriptingPlugin::default().enable_context_sharing().add_context_initializer(
        |_, ctxt: &mut bevy_mod_scripting_lua::mlua::Lua| {
            let globals = ctxt.globals();
            globals.set(
                "assert_throws",
                ctxt.create_function(|_lua, (f, reg): (mlua::Function, String)| {
                    let world =
                        bevy_mod_scripting_core::bindings::ThreadWorldContainer.try_get_world()?;
                    let result = f.call::<()>(mlua::MultiValue::new());
                    let err = match result {
                        Ok(_) => {
                            return Err(mlua::Error::external(
                                "Expected function to throw error, but it did not.",
                            ))
                        }
                        Err(e) => ScriptError::from_mlua_error(e).display_with_world(world),
                    };

                    let regex = regex::Regex::new(&reg).unwrap();
                    if regex.is_match(&err) {
                        Ok(())
                    } else {
                        Err(mlua::Error::external(format!(
                            "Expected error message to match the regex: \n{}\n\nBut got:\n{}",
                            regex.as_str(),
                            err
                        )))
                    }
                })?,
            )?;
            Ok(())
        },
    )
}

#[cfg(feature = "rhai")]
pub fn make_test_rhai_plugin() -> bevy_mod_scripting_rhai::RhaiScriptingPlugin {
    use bevy_mod_scripting_core::{
	    bindings::{ThreadWorldContainer, WorldContainer},
	    ConfigureScriptPlugin,
    };
    use bevy_mod_scripting_rhai::{
	    rhai::{Dynamic, EvalAltResult, FnPtr, NativeCallContext},
	    RhaiScriptingPlugin,
    };

    RhaiScriptingPlugin::default().add_runtime_initializer(|runtime| {
        let mut runtime = runtime.write();
        runtime.set_max_call_levels(1000);
        runtime.register_fn("assert", |a: Dynamic, b: &str| {
            if !a.is::<bool>() {
                panic!("Expected a boolean value, but got {a:?}");
            }
            if !a.as_bool().unwrap() {
                panic!("Assertion failed. {b}");
            }
        });

        runtime.register_fn("assert", |a: Dynamic| {
            if !a.is::<bool>() {
                panic!("Expected a boolean value, but got {a:?}");
            }
            if !a.as_bool().unwrap() {
                panic!("Assertion failed");
            }
        });
        runtime.register_fn(
            "assert_throws",
            |ctxt: NativeCallContext, fn_: FnPtr, regex: String| {
                let world = ThreadWorldContainer.try_get_world()?;
                let args: [Dynamic; 0] = [];
                let result = fn_.call_within_context::<()>(&ctxt, args);
                match result {
                    Ok(_) => panic!("Expected function to throw error, but it did not."),
                    Err(e) => {
                        let e = ScriptError::from_rhai_error(*e);
                        let err = e.display_with_world(world);
                        let regex = regex::Regex::new(&regex).unwrap();
                        if regex.is_match(&err) {
                            Ok::<(), Box<EvalAltResult>>(())
                        } else {
                            panic!(
                                "Expected error message to match the regex: \n{}\n\nBut got:\n{}",
                                regex.as_str(),
                                err
                            )
                        }
                    }
                }
            },
        );
        Ok(())
    })
}

#[cfg(feature = "lua")]
pub fn execute_lua_integration_test(script_id: &str) -> Result<(), String> {
    let plugin = make_test_lua_plugin();
    execute_integration_test(plugin, |_, _| {}, script_id)
}

#[cfg(feature = "rhai")]
pub fn execute_rhai_integration_test(script_id: &str) -> Result<(), String> {
    let plugin = make_test_rhai_plugin();
    execute_integration_test(plugin, |_, _| {}, script_id)
}

pub fn execute_integration_test<'a,
    P: IntoScriptPluginParams + Plugin + AsMut<ScriptingPlugin<P>>,
    F: FnOnce(&mut World, &mut TypeRegistry),
>(
    plugin: P,
    init: F,
    script_id: impl Into<AssetPath<'a>>,
) -> Result<(), String> {
    let script_id = script_id.into();
    // set "BEVY_ASSET_ROOT" to the global assets folder, i.e. CARGO_MANIFEST_DIR/../../../assets
    let mut manifest_dir = PathBuf::from(std::env::var("CARGO_MANIFEST_DIR").unwrap());

    // traverse upwards to find bevy_mod_scripting directory
    loop {
        if manifest_dir.ends_with("bevy_mod_scripting") {
            break;
        }
        manifest_dir.pop();
    }

    std::env::set_var("BEVY_ASSET_ROOT", manifest_dir.clone());

    let mut app = setup_integration_test(init);

    install_test_plugin(&mut app, plugin, true);

    app.add_event::<TestEventFinished>();

    callback_labels!(
        OnTest => "on_test",
        OnTestPostUpdate => "on_test_post_update",
        OnTestLast => "on_test_last",
    );

    let script_path = script_id.clone_owned();

    // tests can opt in to this via "__RETURN"
    let expect_callback_response = script_id.path().to_str().map(|s| s.contains("__RETURN")).unwrap_or(false);
    let load_system = move |server: Res<AssetServer>, mut commands: Commands| {
        commands.spawn(ScriptComponent::new([server.load(script_path.clone())]));
    };


    app.add_systems(Startup, load_system);
    app.add_systems(
        Update,
        TestCallbackBuilder::<P, OnTest>::build(&script_id, expect_callback_response),
    );
    app.add_systems(
        PostUpdate,
        TestCallbackBuilder::<P, OnTestPostUpdate>::build(&script_id, expect_callback_response),
    );
    app.add_systems(
        Last,
        TestCallbackBuilder::<P, OnTestLast>::build(&script_id, expect_callback_response),
    );
    app.add_systems(Update, dummy_update_system);
    app.add_systems(Startup, dummy_startup_system::<String>);

    app.add_systems(
        PostUpdate,
        dummy_before_post_update_system.before(dummy_post_update_system),
    );
    app.add_systems(PostUpdate, dummy_post_update_system);

    app.cleanup();
    app.finish();

    let start = Instant::now(); // start the timer

    loop {
        app.update();

        if start.elapsed() > Duration::from_secs(10) {
            return Err("Timeout after 10 seconds".into());
        }

        let error_events = app
            .world_mut()
            .resource_mut::<Events<ScriptErrorEvent>>()
            .drain()
            .collect::<Vec<_>>();

        if let Some(event) = error_events.into_iter().next() {
            return Err(event
                .error
                .display_with_world(WorldGuard::new_exclusive(app.world_mut())));
        }

        let events_completed = app.world_mut().resource_ref::<Events<TestEventFinished>>();
        if !events_completed.is_empty() {
            return Ok(());
        }
    }
}

fn run_test_callback<P: IntoScriptPluginParams, C: IntoCallbackLabel>(
    script_id: &ScriptId,
    mut with_guard: WithWorldGuard<'_, '_, HandlerContext<'_, P>>,
    expect_response: bool,
) -> Result<ScriptValue, ScriptError> {
    let (guard, handler_ctxt) = with_guard.get_mut();

    // if !handler_ctxt.is_script_fully_loaded(*script_id) {
    //     return Ok(ScriptValue::Unit);
    // }

    let res = handler_ctxt.call::<C>(
        &Handle::Weak(*script_id),
        Entity::from_raw(0),
        &None,
        vec![],
        guard.clone(),
    );

    let e = match res {
        Ok(ScriptValue::Error(e)) => e.into(),
        Err(e) => e,
        Ok(v) => {
            if expect_response && !matches!(v, ScriptValue::Bool(true)) {
                InteropError::external_error(format!("Response from callback {} was either not received or wasn't correct. Expected true, got: {v:?}", C::into_callback_label()).into()).into()
            } else {
                match guard.with_resource_mut(|mut events: Mut<Events<TestEventFinished>>| {
                    events.send(TestEventFinished)
                }) {
                    Ok(_) => return Ok(v),
                    Err(e) => e.into(),
                }
            }
        }
    };

    handle_script_errors(guard, vec![e.clone()].into_iter());

    Err(e)
}

#[cfg(feature = "lua")]
pub fn run_lua_benchmark<M: criterion::measurement::Measurement>(
    script_id: &str,
    label: &str,
    criterion: &mut criterion::BenchmarkGroup<M>,
) -> Result<(), String> {
    use bevy::log::Level;
    use bevy_mod_scripting_lua::mlua::Function;

    let plugin = make_test_lua_plugin();
    run_plugin_benchmark(
        plugin,
        script_id,
        label,
        criterion,
        |ctxt, _runtime, label, criterion| {
            let bencher: Function = ctxt.globals().get("bench").map_err(|e| e.to_string())?;
            let pre_bencher: Option<Function> = ctxt.globals().get("pre_bench").ok();
            criterion.bench_function(label, |c| {
                if let Some(pre_bencher) = &pre_bencher {
                    pre_bencher.call::<()>(()).unwrap();
                }
                c.iter(|| {
                    tracing::event!(Level::TRACE, "profiling_iter {}", label);
                    bencher.call::<()>(()).unwrap();
                })
            });
            Ok(())
        },
    )
}

#[cfg(feature = "rhai")]
pub fn run_rhai_benchmark<M: criterion::measurement::Measurement>(
    script_id: &str,
    label: &str,
    criterion: &mut criterion::BenchmarkGroup<M>,
) -> Result<(), String> {
    use bevy::log::Level;
    use bevy_mod_scripting_rhai::rhai::Dynamic;

    let plugin = make_test_rhai_plugin();
    run_plugin_benchmark(
        plugin,
        script_id,
        label,
        criterion,
        |ctxt, runtime, label, criterion| {
            let runtime = runtime.read();
            const ARGS: [usize; 0] = [];
            let has_pre_bench = ctxt.ast.iter_functions().any(|f| f.name == "pre_bench");
            criterion.bench_function(label, |c| {
                // call "pre_bench" if any
                if has_pre_bench {
                    let _ = runtime
                        .call_fn::<Dynamic>(&mut ctxt.scope, &ctxt.ast, "pre_bench", ARGS)
                        .unwrap();
                }

                c.iter(|| {
                    tracing::event!(Level::TRACE, "profiling_iter {}", label);
                    let _ = runtime
                        .call_fn::<Dynamic>(&mut ctxt.scope, &ctxt.ast, "bench", ARGS)
                        .unwrap();
                })
            });
            Ok(())
        },
    )
}

pub fn run_plugin_benchmark<'a, P, F, M: criterion::measurement::Measurement>(
    plugin: P,
    script_path: impl Into<AssetPath<'a>>,
    label: &str,
    criterion: &mut criterion::BenchmarkGroup<M>,
    bench_fn: F,
) -> Result<(), String>
where
    P: IntoScriptPluginParams + Plugin,
    F: Fn(&mut P::C, &P::R, &str, &mut criterion::BenchmarkGroup<M>) -> Result<(), String>,
{
    use bevy_mod_scripting_core::bindings::{
	    ThreadWorldContainer, WorldAccessGuard, WorldContainer,
    };

    let mut app = setup_integration_test(|_, _| {});

    install_test_plugin(&mut app, plugin, true);

    let script_path = script_path.into();
    let script_handle = app.world().resource::<AssetServer>().load(script_path);
    let script_id = script_handle.id();
    let entity = app.world_mut().spawn(ScriptComponent(vec![script_handle.clone()])).id();

    // finalize
    app.cleanup();
    app.finish();

    let timer = Instant::now();

    let mut state = SystemState::<WithWorldGuard<HandlerContext<P>>>::from_world(app.world_mut());

    /// Wait until script is loaded.
    loop {
        app.update();
        match app.world().resource::<AssetServer>().load_state(script_id) {
            _ => continue,
            LoadState::Loaded => break,
            LoadState::Failed(e) => {
                return Err(format!("Failed to load script {}: {e}", script_handle.display()));
            }
        }
    }

    loop {
        app.update();

        let mut handler_ctxt = state.get_mut(app.world_mut());
        let (guard, context) = handler_ctxt.get_mut();

        let ctxt_arc = context.script_context().get(Some(entity), &script_id, &None).cloned().unwrap();
        let mut ctxt_locked = ctxt_arc.lock();

        let runtime = &context.runtime_container().runtime;

        return WorldAccessGuard::with_existing_static_guard(guard, |guard| {
            // Ensure the world is available via ThreadWorldContainer
            ThreadWorldContainer
                .set_world(guard.clone())
                .map_err(|e| e.display_with_world(guard))?;
            // Pass the locked context to the closure for benchmarking its Lua (or generic) part
            bench_fn(&mut ctxt_locked, runtime, label, criterion)
        });
        state.apply(app.world_mut());
        if timer.elapsed() > Duration::from_secs(30) {
            return Err("Timeout after 30 seconds, could not load script".into());
        }
    }
}

pub fn run_plugin_script_load_benchmark<
    P: IntoScriptPluginParams + Plugin + FromWorld,
    M: Measurement,
>(
    plugin: P,
    benchmark_id: &str,
    content: &str,
    criterion: &mut criterion::BenchmarkGroup<M>,
    script_id_generator: impl Fn(u64) -> AssetId<ScriptAsset>,
    reload_probability: f32,
) {
    let mut app = setup_integration_test(|_, _| {});
    install_test_plugin(&mut app, plugin, false);
    let mut rng_guard = RNG.lock().unwrap();
    *rng_guard = rand_chacha::ChaCha12Rng::from_seed([42u8; 32]);
    drop(rng_guard);
    criterion.bench_function(benchmark_id, |c| {
        c.iter_batched(
            || {
                let mut rng = RNG.lock().unwrap();
                let is_reload = rng.random_range(0f32..=1f32) < reload_probability;
                let random_id = if is_reload { 0 } else { rng.random::<u128>() };

                // let random_script_id = script_id_generator(random_id);
                let random_script_id: ScriptId = ScriptId::from(uuid::Builder::from_random_bytes(random_id.to_le_bytes()).into_uuid());
                // we manually load the script inside a command
                let content = content.to_string().into_boxed_str();
                (
                    CreateOrUpdateScript::<P>::new(
                        Handle::Weak(random_script_id),
                        content.clone().into(),
                        None,
                    ),
                    is_reload,
                )
            },
            |(command, _is_reload)| {
                tracing::event!(
                    Level::TRACE,
                    "profiling_iter {} is reload?: {}",
                    benchmark_id,
                    _is_reload
                );
                command.apply(app.world_mut());
            },
            BatchSize::LargeInput,
        );
    });
}

pub fn perform_benchmark_with_generator<
    M: Measurement,
    I,
    G: Fn(&mut rand_chacha::ChaCha12Rng, WorldAccessGuard) -> I,
    B: Fn(WorldAccessGuard, I),
>(
    label: &str,
    generator: &G,
    bench_fn: &B,
    group: &mut criterion::BenchmarkGroup<M>,
    batch_size: BatchSize,
) {
    #[derive(Reflect, Component, Resource)]
    struct Fake1;
    #[derive(Reflect, Component, Resource)]
    struct Fake2;
    #[derive(Reflect, Resource)]
    struct Fake3;
    #[derive(Reflect, Resource)]
    struct Fake4;
    #[derive(Reflect, Resource)]
    struct Fake5;

    let mut world = std::mem::take(setup_integration_test(|_, _| {}).world_mut());
    let f1 = world.register_component::<Fake1>();
    let f2 = world.register_component::<Fake2>();
    let f3 = world.register_resource::<Fake3>();
    let f4 = world.register_resource::<Fake4>();
    let f5 = world.register_resource::<Fake5>();

    let world_guard = WorldAccessGuard::new_exclusive(&mut world);
    let mut rng_guard = RNG.lock().unwrap();
    *rng_guard = rand_chacha::ChaCha12Rng::from_seed([42u8; 32]);
    drop(rng_guard);
    group.bench_function(label, |c| {
        c.iter_batched(
            || {
                let mut rng_guard = RNG.lock().unwrap();
                unsafe { world_guard.release_all_accesses() };
                {
                    let allocator = world_guard.allocator();
                    let mut allocator = allocator.write();
                    allocator.clean_garbage_allocations();
                }

                // lock a random amount of fake components/resources, to make benchmarks more natural
                for _ in 0..rng_guard.random_range(0..=5) {
                    // pick random component
                    match rng_guard.random_range(0..=4) {
                        0 => world_guard.claim_write_access(ReflectAccessId::for_component_id(f1)),
                        1 => world_guard.claim_write_access(ReflectAccessId::for_component_id(f2)),
                        2 => world_guard.claim_write_access(ReflectAccessId::for_component_id(f3)),
                        3 => world_guard.claim_write_access(ReflectAccessId::for_component_id(f4)),
                        4 => world_guard.claim_write_access(ReflectAccessId::for_component_id(f5)),
                        _ => false,
                    };
                }

                (
                    generator(&mut rng_guard, world_guard.clone()),
                    world_guard.clone(),
                )
            },
            |(i, w)| {
                event!(bevy::log::Level::TRACE, "profiling_iter {}", label);
                bench_fn(w, i)
            },
            batch_size,
        );
    });
}<|MERGE_RESOLUTION|>--- conflicted
+++ resolved
@@ -1,7 +1,6 @@
 pub mod test_functions;
 
 use std::{
-<<<<<<< HEAD
     marker::PhantomData,
     path::PathBuf,
     time::{Duration, Instant},
@@ -14,14 +13,13 @@
     ecs::{
         component::Component,
         event::{Event, Events},
-        schedule::{IntoSystemConfigs, SystemConfigs},
-        system::{IntoSystem, Local, Res, Resource, SystemState},
-        world::{Command, FromWorld, Mut},
+        schedule::{IntoScheduleConfigs, ScheduleConfigs},
+        system::{IntoSystem, Local, Res, SystemState, InfallibleSystemWrapper, BoxedSystem},
+        world::{FromWorld, Mut},
     },
-    log::Level,
-    prelude::{Entity, World, Commands},
+    log::{tracing, Level},
+    prelude::{Entity, World, Commands, Command, BevyError, Resource},
     reflect::{Reflect, TypeRegistry},
-    utils::tracing,
 };
 use bevy_mod_scripting_core::{
     asset::ScriptAsset,
@@ -37,42 +35,6 @@
     handler::handle_script_errors,
     script::{ScriptComponent, ScriptId, DisplayProxy, ScriptContextProvider},
     BMSScriptingInfrastructurePlugin, IntoScriptPluginParams, ScriptingPlugin,
-=======
-	marker::PhantomData,
-	path::PathBuf,
-	time::{Duration, Instant},
-};
-
-use bevy::{
-	app::{Last, Plugin, PostUpdate, Startup, Update},
-	asset::{AssetServer, Handle},
-	ecs::{
-		component::Component,
-		event::{Event, Events},
-		prelude::{Command, Resource},
-		schedule::ScheduleConfigs,
-		system::{BoxedSystem, InfallibleSystemWrapper, IntoSystem, Local, Res, SystemState},
-		world::{FromWorld, Mut},
-	},
-	log::{tracing, tracing::event, Level},
-	prelude::{BevyError, Entity, IntoScheduleConfigs, World},
-	reflect::{Reflect, TypeRegistry},
-};
-use bevy_mod_scripting_core::{
-	asset::ScriptAsset,
-	bindings::{
-		pretty_print::DisplayWithWorld, script_value::ScriptValue, CoreScriptGlobalsPlugin,
-		ReflectAccessId, WorldAccessGuard, WorldGuard,
-	},
-	callback_labels,
-	commands::CreateOrUpdateScript,
-	error::{InteropError, ScriptError},
-	event::{IntoCallbackLabel, ScriptErrorEvent},
-	extractors::{HandlerContext, WithWorldGuard},
-	handler::handle_script_errors,
-	script::ScriptId,
-	BMSScriptingInfrastructurePlugin, IntoScriptPluginParams, ScriptingPlugin,
->>>>>>> c6aaeabb
 };
 use bevy_mod_scripting_functions::ScriptFunctionsPlugin;
 use criterion::{measurement::Measurement, BatchSize};
@@ -93,21 +55,15 @@
 }
 
 impl<L: IntoCallbackLabel, P: IntoScriptPluginParams> TestCallbackBuilder<P, L> {
-<<<<<<< HEAD
-    fn build<'a>(script_path: impl Into<AssetPath<'a>>, expect_response: bool) -> SystemConfigs {
-        let script_path = script_path.into().into_owned();
-        IntoSystem::into_system(
-=======
-    fn build(
-        script_id: impl Into<ScriptId>,
+    fn build<'a>(
+        script_path: impl Into<AssetPath<'a>>,
         expect_response: bool,
     ) -> ScheduleConfigs<BoxedSystem<(), Result<(), BevyError>>> {
-        let script_id = script_id.into();
+        let script_path = script_path.into().clone_owned();
         let system = Box::new(InfallibleSystemWrapper::new(IntoSystem::into_system(
->>>>>>> c6aaeabb
             move |world: &mut World,
                   system_state: &mut SystemState<WithWorldGuard<HandlerContext<P>>>| {
-                      let script_id = world.resource::<AssetServer>().load(script_path.clone()).id();
+                      let script_id = world.resource::<AssetServer>().load(&script_path).id();
 
                 let with_guard = system_state.get_mut(world);
                 let _ = run_test_callback::<P, L>(&script_id, with_guard, expect_response);
@@ -640,7 +596,7 @@
                 )
             },
             |(i, w)| {
-                event!(bevy::log::Level::TRACE, "profiling_iter {}", label);
+                tracing::event!(bevy::log::Level::TRACE, "profiling_iter {}", label);
                 bench_fn(w, i)
             },
             batch_size,
