use anyhow::{Context, *};
use clap::Parser;
use itertools::Itertools;
use json_comments::StripComments;
use log::*;
use serde::{Deserialize, Serialize};
use std::{
    collections::{HashMap, HashSet},
    ffi::{OsStr, OsString},
    io::Write,
    path::{Path, PathBuf},
    process::Command,
    str::FromStr,
};
use strum::{IntoEnumIterator, VariantNames};

#[derive(
    Clone,
    Copy,
    Debug,
    PartialEq,
    Eq,
    Hash,
    PartialOrd,
    Ord,
    strum::EnumString,
    strum::EnumIter,
    strum::Display,
    strum::VariantNames,
    strum::VariantArray,
)]
#[strum(serialize_all = "snake_case")]
enum Feature {
    // Lua
    Lua51,
    Lua52,
    Lua53,
    Lua54,
    Luajit,
    Luajit52,
    Luau,
    BevyBindings,
    CoreFunctions,
    UnsafeLuaModules,
    MluaSerialize,
    MluaMacros,
    MluaAsync,
    // Rhai,
    Rhai,
    // Rune
    // Rune,

    // Profiling
    #[strum(serialize = "bevy/trace_tracy")]
    Tracy,
}

#[derive(Debug, Clone, Copy, Hash, PartialEq, Eq, strum::EnumIter)]
enum FeatureGroup {
    LuaExclusive,
    RhaiExclusive,
    // RuneExclusive,
    ForExternalCrate,
    BMSFeature,
}

impl FeatureGroup {
    fn default_feature(self) -> Feature {
        match self {
            FeatureGroup::LuaExclusive => Feature::Lua54,
            FeatureGroup::RhaiExclusive => Feature::Rhai,
            // FeatureGroup::RuneExclusive => Feature::Rune,
            _ => panic!("No default feature for non-exclusive group"),
        }
    }

    fn is_exclusive(self) -> bool {
        matches!(
            self,
            FeatureGroup::LuaExclusive | FeatureGroup::RhaiExclusive // | FeatureGroup::RuneExclusive
        )
    }
}

trait IntoFeatureGroup {
    fn to_feature_group(self) -> FeatureGroup;
}

impl IntoFeatureGroup for Feature {
    fn to_feature_group(self) -> FeatureGroup {
        match self {
            Feature::Lua51
            | Feature::Lua52
            | Feature::Lua53
            | Feature::Lua54
            | Feature::Luajit
            | Feature::Luajit52
            | Feature::Luau => FeatureGroup::LuaExclusive,
            Feature::Rhai => FeatureGroup::RhaiExclusive,
            // Feature::Rune => FeatureGroup::RuneExclusive,
            Feature::MluaAsync
            | Feature::MluaMacros
            | Feature::MluaSerialize
            | Feature::UnsafeLuaModules
            | Feature::Tracy => FeatureGroup::ForExternalCrate,
            Feature::BevyBindings | Feature::CoreFunctions => FeatureGroup::BMSFeature,
            // don't use wildcard here, we want to be explicit
        }
    }
}

#[derive(Debug, Clone, PartialEq, Eq)]
struct Features(HashSet<Feature>);

impl Default for Features {
    fn default() -> Self {
        // should be kept up to date with the default feature + lua54 on top of anything that is handy to run locally every time
        Features::new(vec![
            Feature::Lua54,
            Feature::CoreFunctions,
            Feature::BevyBindings,
            Feature::Tracy,
        ])
    }
}

impl Features {
    fn new<I: IntoIterator<Item = Feature>>(features: I) -> Self {
        Self(features.into_iter().collect())
    }

    /// Returns all features except the exclusive ones which are not the default
    fn all_features() -> Self {
        // remove exclusive features which are not the default
        Self(
            <Feature as strum::VariantArray>::VARIANTS
                .iter()
                .filter(|f| {
                    let group = f.to_feature_group();
                    (!group.is_exclusive()) || (**f == group.default_feature())
                })
                .cloned()
                .collect(),
        )
    }

    fn to_cargo_args(&self) -> Vec<String> {
        if self.0.is_empty() {
            vec![]
        } else {
            vec![
                "--no-default-features".to_owned(),
                "--features".to_owned(),
                self.to_string(),
            ]
        }
    }

    fn to_placeholder() -> clap::builder::Str {
        format!("[{}]", Feature::VARIANTS.join("|")).into()
    }

    fn split_by_group(&self) -> HashMap<FeatureGroup, Vec<Feature>> {
        let mut groups = HashMap::new();
        for feature in &self.0 {
            let group = feature.to_feature_group();
            groups.entry(group).or_insert_with(Vec::new).push(*feature);
        }
        groups
    }
}

impl std::fmt::Display for Features {
    fn fmt(&self, f: &mut std::fmt::Formatter<'_>) -> std::fmt::Result {
        for (i, feature) in self.0.iter().sorted().enumerate() {
            if i > 0 {
                write!(f, ",")?;
            }
            write!(f, "{}", feature)?;
        }
        std::result::Result::Ok(())
    }
}

impl From<String> for Features {
    fn from(s: String) -> Self {
        if s.is_empty() {
            return Self::new(vec![]);
        }

        let features = s
            .trim()
            .split(',')
            .map(|f| {
                Feature::from_str(f).unwrap_or_else(|_| {
                    eprintln!("Unknown feature: '{}'", f);
                    std::process::exit(1);
                })
            })
            .collect();
        Self(features)
    }
}

/// Enumerates the binaries available in the project and their paths
#[derive(
    Debug,
    Clone,
    PartialEq,
    Eq,
    PartialOrd,
    Ord,
    strum::EnumString,
    strum::AsRefStr,
    strum::VariantNames,
)]
#[strum(serialize_all = "snake_case")]
enum Binary {
    MdbookPreprocessor,
}

impl Binary {
    pub fn path(self) -> PathBuf {
        PathBuf::from(match self {
            Binary::MdbookPreprocessor => "./crates/lad_backends/mdbook_lad_preprocessor/",
        })
    }

    pub fn to_placeholder() -> clap::builder::Str {
        format!("[{}]", Binary::VARIANTS.join("|")).into()
    }
}

#[derive(
    Debug,
    Clone,
    Copy,
    PartialEq,
    Eq,
    strum::EnumString,
    strum::AsRefStr,
    strum::Display,
    strum::VariantArray,
)]
enum CiOs {
    #[strum(serialize = "windows-latest")]
    Windows,
    #[strum(serialize = "macos-latest")]
    Macos,
    #[strum(serialize = "ubuntu-latest")]
    Ubuntu,
}

impl CiOs {
    fn is_main_os(&self) -> bool {
        matches!(self, CiOs::Ubuntu)
    }
}

#[derive(Debug, Clone, Parser)]
struct App {
    #[clap(subcommand)]
    subcmd: Xtasks,

    #[clap(flatten)]
    global_args: GlobalArgs,
}

impl App {
    fn into_command(self) -> Command {
        let mut cmd = Command::new("cargo");
        cmd.arg("xtask");

        if self.global_args.features != Features::default() {
            cmd.arg("--features")
                .arg(self.global_args.features.to_string());
        }

        if let Some(profile) = self.global_args.profile {
            cmd.arg("--profile").arg(profile);
        }

        if self.global_args.coverage {
            cmd.arg("--coverage");
        }

        match self.subcmd {
            Xtasks::Macros { macro_name } => {
                cmd.arg("macros").arg(macro_name.as_ref());
            }
            Xtasks::Init { dont_update_ide } => {
                let arg = cmd.arg("init");

                if dont_update_ide {
                    arg.arg("--dont-update-ide");
                }
            }
            Xtasks::Build => {
                cmd.arg("build");
            }
            Xtasks::Check { ide_mode, kind } => {
                cmd.arg("check");
                if ide_mode {
                    cmd.arg("--ide-mode");
                }
                cmd.arg("--kind").arg(kind.as_ref());
            }
            Xtasks::Docs { open, no_rust_docs } => {
                cmd.arg("docs");
                if open {
                    cmd.arg("--open");
                }
                if no_rust_docs {
                    cmd.arg("--no-rust-docs");
                }
            }
            Xtasks::Test { name, package } => {
                cmd.arg("test");
                if let Some(name) = name {
                    cmd.arg("--name").arg(name);
                }
                if let Some(package) = package {
                    cmd.arg("--package").arg(package);
                }
            }
            Xtasks::CiCheck => {
                cmd.arg("ci-check");
            }
            Xtasks::CiMatrix => {
                cmd.arg("ci-matrix");
            }
            Xtasks::Codegen {
                output_dir,
                bevy_features,
            } => {
                cmd.arg("codegen")
                    .arg("--output-dir")
                    .arg(output_dir)
                    .arg("--bevy-features")
                    .arg(bevy_features.join(","));
            }
            Xtasks::Example { example } => {
                cmd.arg("example").arg(example);
            }
            Xtasks::Install { binary } => {
                cmd.arg("install").arg(binary.as_ref());
            }
        }

        cmd
    }

    pub(crate) fn into_command_string(self) -> OsString {
        let cmd = self.into_command();
        let program = cmd.get_program();
        let args = cmd.get_args();
        let len = args.len();
        let mut os_string = OsString::new();
        os_string.push(program);
        os_string.push(" ");
        for (i, arg) in args.enumerate() {
            os_string.push(arg);
            if i < len - 1 {
                os_string.push(" ");
            }
        }

        os_string
    }

    pub(crate) fn into_ci_row(self, os: CiOs) -> CiMatrixRow {
        CiMatrixRow {
            command: self.clone().into_command_string().into_string().unwrap(),
            name: format!(
                "{}({}) - {}",
                self.subcmd.as_ref(),
                os,
                if self.global_args.features == Features::all_features() {
                    "all features".to_owned()
                } else {
                    self.global_args.features.to_string()
                }
            ),
            os: os.to_string(),
            generates_coverage: self.global_args.coverage,
        }
    }
}

#[derive(Debug, Parser, Clone)]
struct GlobalArgs {
    #[clap(long, short, global = true, value_parser=clap::value_parser!(Features), value_name=Features::to_placeholder(), default_value=Features::default().to_string(),required = false)]
    features: Features,

    #[clap(
        long,
        global = true,
        default_value = "false",
        help = "Enable coverage collection for cargo commands"
    )]
    coverage: bool,

    #[clap(skip)]
    override_workspace_dir: Option<PathBuf>,

    #[clap(skip)]
    override_toolchain: Option<String>,

    #[clap(
        long,
        short,
        global = true,
        value_name = "PROFILE",
        help = "The cargo profile to use for commands that support it"
    )]
    profile: Option<String>,
}

impl GlobalArgs {
    pub fn with_coverage(self) -> Self {
        Self {
            coverage: true,
            ..self
        }
    }

    pub fn without_coverage(self) -> Self {
        Self {
            coverage: false,
            ..self
        }
    }

    pub fn with_workspace_dir(self, dir: PathBuf) -> Self {
        Self {
            override_workspace_dir: Some(dir),
            ..self
        }
    }

    pub fn with_toolchain(self, toolchain: String) -> Self {
        Self {
            override_toolchain: Some(toolchain),
            ..self
        }
    }

    pub fn with_features(self, features: Features) -> Self {
        Self { features, ..self }
    }

    pub fn with_profile(self, profile: Option<String>) -> Self {
        Self { profile, ..self }
    }
}

#[derive(
    Debug,
    Clone,
    PartialEq,
    Eq,
    PartialOrd,
    Ord,
    Default,
    strum::EnumString,
    strum::VariantNames,
    strum::AsRefStr,
)]
#[strum(serialize_all = "snake_case")]
enum CheckKind {
    #[default]
    All,
    Main,
    Codegen,
}

impl CheckKind {
    fn to_placeholder() -> clap::builder::Str {
        format!("[{}]", CheckKind::VARIANTS.join("|")).into()
    }
}

#[derive(
    Debug,
    Clone,
    PartialEq,
    Eq,
    PartialOrd,
    Ord,
    strum::EnumString,
    strum::AsRefStr,
    strum::VariantNames,
)]
#[strum(serialize_all = "snake_case")]
enum Macro {
    /// Integration tests for all script plugins
    ScriptTests,
}

impl Macro {
    pub fn to_placeholder() -> clap::builder::Str {
        format!("[{}]", Macro::VARIANTS.join("|")).into()
    }
}
#[derive(Debug, Clone, serde::Serialize)]
struct CodegenTemplateArgs {
    self_is_bms_lua: bool,
}

#[derive(Clone, Debug, PartialEq, Eq, PartialOrd, Ord, clap::Subcommand, strum::AsRefStr)]
#[clap(
    name = "xtask",
    bin_name = "cargo xtask",
    about = "A set of xtasks for managing the project. Run 'cargo xtask init' to get started."
)]
enum Xtasks {
    /// Set of tasks with predefined settings for running a combination of the other commands
    Macros {
        #[clap(
            required = true,
            value_parser=clap::value_parser!(Macro),
            value_name=Macro::to_placeholder(),
            help = "The macro to run"
        )]
        macro_name: Macro,
    },
    /// Performs first time local-development environment setup
    Init {
        /// Prevents updating the IDE settings, defaults to false
        #[clap(long, default_value = "false")]
        dont_update_ide: bool,
    },
    /// Build the main workspace only
    Build,
    /// Build the main workspace, apply all prefferred lints
    Check {
        #[clap(
            long,
            default_value = "false",
            help = "Run in the expected format for rust-analyzer's override check command"
        )]
        ide_mode: bool,

        #[clap(
            long,
            default_value = "all",
            value_parser=clap::value_parser!(CheckKind),
            value_name=CheckKind::to_placeholder(),
            help = "The kind of check to perform",
        )]
        kind: CheckKind,
    },
    /// Run the example with the given name
    Example {
        /// The example to run
        example: String,
    },
    /// Installs a binary produced by the workspace
    Install {
        /// The binary to install
        #[clap(
            value_parser=clap::value_parser!(Binary),
            value_name=Binary::to_placeholder(),
        )]
        binary: Binary,
    },
    /// Build the rust crates.io docs as well as any other docs
    Docs {
        /// Open in browser
        /// This will open the generated docs in the default browser
        #[clap(long)]
        open: bool,

        /// Skip building rust docs
        #[clap(long)]
        no_rust_docs: bool,
    },
    /// Run code generation
    Codegen {
        /// output the generated code to the given directory
        #[clap(
            long,
            default_value = "./crates/bevy_mod_scripting_functions/src/bevy_bindings/"
        )]
        output_dir: PathBuf,

        #[clap(
            long,
            default_value = "bevy_asset,bevy_animation,bevy_core_pipeline,bevy_ui,bevy_pbr,bevy_render,bevy_text,bevy_sprite,file_watcher,multi_threaded",
            help = "The features to enable for the bevy crate"
        )]
        bevy_features: Vec<String>,
    },
    /// Build the main workspace, and then run all tests
    Test {
        /// Run tests containing the given name only
        #[clap(long)]
        name: Option<String>,

        /// Run tests in the given package only
        #[clap(long)]
        package: Option<String>,
    },
    /// Perform a full check as it would be done in CI, except not parallelised
    CiCheck,
    /// Generate a json job matrix, containing, describing maximally parallelised jobs for running in CI/CD.
    ///
    /// The format of the output is:
    ///
    /// [
    ///    {
    ///       "command": "the command to run"
    ///    }
    /// ]
    ///
    CiMatrix,
}

#[derive(Serialize, Clone)]
struct CiMatrixRow {
    /// The command to run
    command: String,
    /// The display name of the job
    name: String,
    /// The os to run this on
    os: String,
    /// If this run produces lcov files
    generates_coverage: bool,
}

impl Xtasks {
    fn run(self, app_settings: GlobalArgs) -> Result<String> {
        if app_settings.coverage {
            Self::set_cargo_coverage_settings();
        }

        match self {
            Xtasks::Build => Self::build(app_settings),
            Xtasks::Check { ide_mode, kind } => Self::check(app_settings, ide_mode, kind),
            Xtasks::Docs { open, no_rust_docs } => Self::docs(app_settings, open, no_rust_docs),
            Xtasks::Test { name, package } => Self::test(app_settings, package, name),
            Xtasks::CiCheck => Self::cicd(app_settings),
<<<<<<< HEAD
            Xtasks::Init => Self::init(app_settings),
            Xtasks::Example { example } => Self::example(app_settings, example),
=======
            Xtasks::Init { dont_update_ide } => Self::init(app_settings, dont_update_ide),
>>>>>>> 9eb30389
            Xtasks::Macros { macro_name } => match macro_name {
                Macro::ScriptTests => {
                    let mut settings = app_settings.clone();
                    settings.features = Features::all_features();
                    Self::test(settings, Some("script_test".to_owned()), None)
                }
            },
            Xtasks::CiMatrix => {
                let mut output = Self::ci_matrix(app_settings)?;
                output.sort_by(|e1, e2| e1.subcmd.cmp(&e2.subcmd));
                let mut rows = Vec::default();
                for os in <CiOs as strum::VariantArray>::VARIANTS {
                    for row in output.iter() {
                        let step_should_run_on_main_os =
                            matches!(row.subcmd, Xtasks::Build | Xtasks::Docs { .. });
                        let is_coverage_step = row.global_args.coverage;

                        if !os.is_main_os() && step_should_run_on_main_os {
                            continue;
                        }

                        // we only need one source of coverage + windows is slow with this setting
                        let row = if !os.is_main_os() && is_coverage_step {
                            let new_args = row.global_args.clone().without_coverage();
                            App {
                                global_args: new_args,
                                ..row.clone()
                            }
                            .into_ci_row(*os)
                        } else {
                            row.clone().into_ci_row(*os)
                        };

                        rows.push(row);
                    }
                }

                let json = serde_json::to_string_pretty(&rows)?;
                return Ok(json);
            }
            Xtasks::Codegen {
                output_dir,
                bevy_features,
            } => Self::codegen(app_settings, output_dir, bevy_features),
            Xtasks::Install { binary } => Self::install(app_settings, binary),
        }?;

        Ok("".into())
    }

    /// Reads the metadata from the main workspace
    fn main_workspace_cargo_metadata() -> Result<cargo_metadata::Metadata> {
        let cargo_manifest_path = std::env::var("MAIN_CARGO_MANIFEST_PATH").unwrap();

        let mut cmd = cargo_metadata::MetadataCommand::new();
        cmd.manifest_path(cargo_manifest_path);
        let out = cmd.exec()?;
        Ok(out)
    }

    fn workspace_dir(app_settings: &GlobalArgs) -> Result<std::path::PathBuf> {
        if let Some(dir) = &app_settings.override_workspace_dir {
            return Ok(dir.into());
        }

        let metadata = Self::main_workspace_cargo_metadata()?;
        let workspace_root = metadata.workspace_root;
        Ok(workspace_root.into())
    }

    fn codegen_crate_dir(app_settings: &GlobalArgs) -> Result<std::path::PathBuf> {
        let workspace_dir = Self::workspace_dir(app_settings)?;
        Ok(workspace_dir.join("crates").join("bevy_api_gen"))
    }

    fn relative_workspace_dir<P: AsRef<Path>>(
        app_settings: &GlobalArgs,
        dir: P,
    ) -> Result<std::path::PathBuf> {
        let workspace_dir = Self::workspace_dir(app_settings)?;
        Ok(workspace_dir.join(dir))
    }

    fn append_rustflags(flag: &str) {
        let rustflags = std::env::var("RUSTFLAGS").unwrap_or_default();
        let mut flags = rustflags.split(' ').collect::<Vec<_>>();
        flags.push(flag);
        let flags = flags.join(" ");
        std::env::set_var("RUSTFLAGS", flags);
    }

    fn run_system_command<I: IntoIterator<Item = impl AsRef<OsStr>>>(
        app_settings: &GlobalArgs,
        command: &str,
        context: &str,
        add_args: I,
        dir: Option<&Path>,
    ) -> Result<()> {
        info!("Running system command: {}", command);

        let working_dir = match dir {
            Some(d) => Self::relative_workspace_dir(app_settings, d)?,
            None => Self::workspace_dir(app_settings)?,
        };

        let mut cmd = Command::new(command);
        cmd.args(add_args)
            .stdout(std::process::Stdio::inherit())
            .stderr(std::process::Stdio::inherit())
            .current_dir(working_dir);

        info!("Using command: {:?}", cmd);

        let output = cmd.output();
        info!("Command output: {:?}", output);
        let output = output.with_context(|| context.to_owned())?;
        match output.status.code() {
            Some(0) => Ok(()),
            _ => bail!(
                "{} failed with exit code: {}",
                context,
                output.status.code().unwrap_or(-1)
            ),
        }
    }

    fn run_workspace_command<I: IntoIterator<Item = impl AsRef<OsStr>>>(
        app_settings: &GlobalArgs,
        command: &str,
        context: &str,
        add_args: I,
        dir: Option<&Path>,
    ) -> Result<()> {
        let coverage_mode = app_settings
            .coverage
            .then_some("with coverage")
            .unwrap_or_default();

        info!("Running workspace command {coverage_mode}: {command}");

        let mut args = vec![];

        if let Some(ref toolchain) = app_settings.override_toolchain {
            args.push(format!("+{}", toolchain));
        }

        args.push(command.to_owned());

        if command != "fmt" && command != "bevy-api-gen" && command != "run" && command != "install"
        {
            // fmt doesn't care about features, workspaces or profiles

            args.push("--workspace".to_owned());

            if let Some(profile) = app_settings.profile.as_ref() {
                let use_profile = if profile == "ephemeral-build" && app_settings.coverage {
                    // use special profile for coverage as it needs debug information
                    // but also don't want it too slow
                    "ephemeral-coverage"
                } else {
                    profile
                };

                if !app_settings.coverage {
                    args.push("--profile".to_owned());
                    args.push(use_profile.to_owned());
                }
            }

            args.extend(app_settings.features.to_cargo_args());
        }

        args.extend(add_args.into_iter().map(|s| {
            s.as_ref()
                .to_str()
                .expect("invalid command argument")
                .to_owned()
        }));

        let working_dir = match dir {
            Some(d) => Self::relative_workspace_dir(app_settings, d)?,
            None => Self::workspace_dir(app_settings)?,
        };

        let mut cmd = Command::new("cargo");
        cmd.args(args)
            .stdout(std::process::Stdio::inherit())
            .stderr(std::process::Stdio::inherit())
            .current_dir(working_dir);

        info!("Using command: {:?}", cmd);

        let output = cmd.output().with_context(|| context.to_owned())?;
        match output.status.code() {
            Some(0) => Ok(()),
            _ => bail!(
                "{} failed with exit code: {}. Features: {}",
                context,
                output.status.code().unwrap_or(-1),
                app_settings.features
            ),
        }
    }

    fn build(app_settings: GlobalArgs) -> Result<()> {
        // build workspace using the given features
        Self::run_workspace_command(
            &app_settings,
            "build",
            "Failed to build workspace",
            vec!["--all-targets"],
            None,
        )?;
        Ok(())
    }

    fn check_main_workspace(app_settings: GlobalArgs, ide_mode: bool) -> Result<()> {
        // start with cargo clippy
        let mut clippy_args = vec![];
        if ide_mode {
            clippy_args.push("--message-format=json");
        }
        clippy_args.extend(vec!["--all-targets", "--", "-D", "warnings"]);

        Self::run_workspace_command(
            &app_settings,
            "clippy",
            "Failed to run clippy",
            clippy_args,
            None,
        )?;

        if ide_mode {
            return Ok(());
        }

        // run cargo fmt checks
        Self::run_workspace_command(
            &app_settings,
            "fmt",
            "Failed to run cargo fmt",
            vec!["--all", "--", "--check"],
            None,
        )?;

        Ok(())
    }

    fn check_codegen_crate(app_settings: GlobalArgs, ide_mode: bool) -> Result<()> {
        let toolchain = Self::read_rust_toolchain(&Self::codegen_crate_dir(&app_settings)?);

        // set the working directory to the codegen crate
        let app_settings = app_settings
            .clone()
            .with_workspace_dir(Self::codegen_crate_dir(&app_settings)?)
            .with_toolchain(toolchain)
            .with_features(Features::new(vec![])); // TODO: support features for codegen crate if any

        let mut clippy_args = vec![];
        if ide_mode {
            clippy_args.push("--message-format=json");
        }
        clippy_args.extend(vec!["--all-targets", "--", "-D", "warnings"]);

        Self::run_workspace_command(
            &app_settings,
            "clippy",
            "Failed to run clippy on codegen crate",
            clippy_args,
            None,
        )?;

        // TODO: for now do nothing, it's difficult to get rust analyzer to accept the nightly version

        Ok(())
    }

    /// reads rust-toolchain.toml file at the given directory and returns the toolchain string
    fn read_rust_toolchain(path: &Path) -> String {
        let rust_toolchain_path = path.join("rust-toolchain.toml");

        let rust_toolchain = std::fs::read_to_string(rust_toolchain_path)
            .expect("Could not read rust_toolchain.toml");

        // parse the toml file
        let toml: toml::Value =
            toml::from_str(&rust_toolchain).expect("Could not parse rust_toolchain.toml");

        let toolchain = toml
            .get("toolchain")
            .expect("Could not find toolchain in rust_toolchain.toml");
        let channel = toolchain
            .get("channel")
            .expect("Could not find channel in rust_toolchain.toml");
        let channel = channel
            .as_str()
            .expect("Channel in rust_toolchain.toml is not a string");

        // set the toolchain
        channel.to_string()
    }

    fn codegen(
        app_settings: GlobalArgs,
        output_dir: PathBuf,
        bevy_features: Vec<String>,
    ) -> Result<()> {
        let main_workspace_app_settings = app_settings;
        let output_dir = Self::relative_workspace_dir(&main_workspace_app_settings, output_dir)?;
        let bevy_dir =
            Self::relative_workspace_dir(&main_workspace_app_settings, "target/codegen/bevy")?;
        let bevy_target_dir = bevy_dir.join("target");
        // clear the bevy target dir if it exists
        info!("Clearing bevy target dir: {:?}", bevy_target_dir);
        if bevy_target_dir.exists() {
            std::fs::remove_dir_all(&bevy_target_dir)?;
        }

        let api_gen_dir = Self::codegen_crate_dir(&main_workspace_app_settings)?;
        let codegen_app_settings = main_workspace_app_settings
            .clone()
            .with_workspace_dir(api_gen_dir.clone());

        let bevy_repo_app_settings = main_workspace_app_settings
            .clone()
            .with_workspace_dir(bevy_dir.clone())
            .with_toolchain(Self::read_rust_toolchain(&api_gen_dir));

        // run cargo install
        Self::run_system_command(
            &codegen_app_settings,
            "cargo",
            "Failed to install bevy_api_gen",
            vec!["install", "--path", "."],
            None,
        )?;

        let metadata = Self::main_workspace_cargo_metadata()?;
        let bevy_version = metadata
            .packages
            .iter()
            .find(|p| p.name == "bevy")
            .expect("Could not find bevy package in metadata")
            .version
            .clone();
        // create directories if they don't already exist
        std::fs::create_dir_all(&bevy_dir)?;
        std::fs::create_dir_all(&output_dir)?;

        // git clone bevy repo
        let _ = Self::run_system_command(
            &bevy_repo_app_settings,
            "git",
            "Failed to clone bevy repo",
            vec![
                "clone",
                "https://github.com/bevyengine/bevy",
                "--branch",
                format!("v{}", bevy_version).as_str(),
                "--depth",
                "1",
                ".",
            ],
            None,
        );

        // fetch the tags
        Self::run_system_command(
            &bevy_repo_app_settings,
            "git",
            "Failed to fetch bevy tags",
            vec!["fetch", "--tags"],
            Some(&bevy_dir),
        )?;

        // checkout the version tag
        Self::run_system_command(
            &bevy_repo_app_settings,
            "git",
            "Failed to checkout bevy tag",
            vec!["checkout", format!("v{}", bevy_version).as_str()],
            Some(&bevy_dir),
        )?;

        // run bevy_api_gen
        let template_args = CodegenTemplateArgs {
            self_is_bms_lua: true,
        };

        let template_args = serde_json::to_string(&template_args)?;
        let bms_core_path = Self::workspace_dir(&main_workspace_app_settings)?
            .join("crates/bevy_mod_scripting_core")
            .to_path_buf();

        Self::run_workspace_command(
            &bevy_repo_app_settings,
            "bevy-api-gen",
            "Failed to run bevy-api-gen generate",
            vec![
                "generate",
                "--bms-core-path",
                bms_core_path.to_str().unwrap(),
                "--output",
                output_dir.to_str().unwrap(),
                "--template-args",
                template_args.as_str(),
                "--features",
                bevy_features.join(",").as_str(),
                "-v",
            ],
            Some(&bevy_dir),
        )?;

        // collect
        Self::run_workspace_command(
            &bevy_repo_app_settings,
            "bevy-api-gen",
            "Failed to run bevy-api-gen generate",
            vec![
                "collect",
                "--bms-core-path",
                bms_core_path.to_str().unwrap(),
                "--output",
                output_dir.to_str().unwrap(),
                "--template-args",
                template_args.as_str(),
                "-v",
            ],
            Some(&bevy_dir),
        )?;

        Ok(())
    }

    fn check(app_settings: GlobalArgs, ide_mode: bool, kind: CheckKind) -> Result<()> {
        match kind {
            CheckKind::All => {
                let err_main = Self::check_main_workspace(app_settings.clone(), ide_mode);
                let err_codegen = Self::check_codegen_crate(app_settings.clone(), ide_mode);

                err_main?;
                err_codegen?;
            }
            CheckKind::Main => {
                Self::check_main_workspace(app_settings, ide_mode)?;
            }
            CheckKind::Codegen => {
                Self::check_codegen_crate(app_settings, ide_mode)?;
            }
        }
        Ok(())
    }

    fn docs(mut app_settings: GlobalArgs, open: bool, no_rust_docs: bool) -> Result<()> {
        // find [package.metadata."docs.rs"] key in Cargo.toml
        if !no_rust_docs {
            info!("installing mdbook ladfile preprocessor binary");
            Self::install(app_settings.clone(), Binary::MdbookPreprocessor)?;

            info!("Running docgen example to generate ladfiles");
            Self::example(app_settings.clone(), "docgen".to_owned())?;

            // copy the `<workspace>/assets/bindings.lad.json` file to it's path in the book
            let ladfile_path =
                Self::relative_workspace_dir(&app_settings, "assets/bindings.lad.json")?;
            let destination_path =
                Self::relative_workspace_dir(&app_settings, "docs/src/ladfiles/bindings.lad.json")?;

            info!("Copying generated ladfile from: {ladfile_path:?} to: {destination_path:?}");
            std::fs::create_dir_all(destination_path.parent().unwrap())?;
            std::fs::copy(ladfile_path, destination_path)
                .with_context(|| "copying generated ladfile")?;

            info!("Building rust docs");
            let metadata = Self::main_workspace_cargo_metadata()?;

            let package = metadata
                .packages
                .iter()
                .find(|p| p.name == "bevy_mod_scripting")
                .expect("Could not find bevy_mod_scripting package in metadata");

            info!("Building with root package: {}", package.name);

            let docs_rs = package
                .metadata
                .get("docs.rs")
                .expect("no docs.rs metadata");

            let features = docs_rs
                .as_object()
                .expect("docs.rs metadata is not an object")
                .get("features")
                .expect("no 'features' in docs.rs metadata");

            info!("Using docs.rs metadata: {:?}", docs_rs);
            let string_list = features
                .as_array()
                .expect("docs.rs metadata is not an array")
                .iter()
                .map(|v| v.as_str().expect("docs.rs metadata is not a string"))
                .map(|s| Feature::from_str(s).expect("invalid feature"))
                .collect::<Vec<_>>();

            // include default features
            let default_features = Features::default();
            let mut features = Features::new(string_list);
            features.0.extend(default_features.0);

            app_settings.features = features;

            let mut args = Vec::default();
            args.push("--all");
            if open {
                args.push("--open");
            }
            Self::run_workspace_command(
                &app_settings,
                "doc",
                "Failed to build crates.io docs",
                args,
                None,
            )?;
        }

        // build mdbook
        info!("Building mdbook docs");
        let args = if !open { vec!["build"] } else { vec!["serve"] };

        Self::run_system_command(
            &app_settings,
            "mdbook",
            "Failed to build or serve mdbook docs",
            args,
            Some(Path::new("docs")),
        )?;

        Ok(())
    }

    fn set_cargo_coverage_settings() {
        // This makes local dev hell
        // std::env::set_var("CARGO_INCREMENTAL", "0");
        Self::append_rustflags("-Cinstrument-coverage");

        let target_dir =
            std::env::var("MAIN_CARGO_TARGET_DIR").unwrap_or_else(|_| "target".to_owned());
        let coverage_dir = std::path::PathBuf::from(target_dir).join("coverage");
        let coverage_file = coverage_dir.join("cargo-test-%p-%m.profraw");

        std::env::set_var("LLVM_PROFILE_FILE", coverage_file);
    }

    fn test(app_settings: GlobalArgs, package: Option<String>, name: Option<String>) -> Result<()> {
        // run cargo test with instrumentation
        let mut test_args = vec![];
        if let Some(package) = package {
            test_args.push("--package".to_owned());
            test_args.push(package);
        }

        if let Some(name) = name {
            test_args.push(name);
        }

        test_args.push("--exclude".to_owned());
        test_args.push("xtask".to_owned());

        Self::run_workspace_command(
            &app_settings,
            "test",
            "Failed to run tests",
            test_args,
            None,
        )?;

        // generate coverage report and lcov file
        if app_settings.coverage {
            Self::run_system_command(
                &app_settings,
                "grcov",
                "Generating html coverage report",
                vec![
                    ".",
                    "--binary-path",
                    "./target/debug/deps/",
                    "-s",
                    ".",
                    "-t",
                    "html",
                    "--branch",
                    "--ignore-not-existing",
                    "--ignore",
                    "**/bevy_bindings/**",
                    "-o",
                    "target/coverage/html",
                ],
                None,
            )?;

            Self::run_system_command(
                &app_settings,
                "grcov",
                "Failed to generate coverage report",
                vec![
                    ".",
                    "--binary-path",
                    "./target/debug/deps/",
                    "-s",
                    ".",
                    "-t",
                    "lcov",
                    "--branch",
                    "--ignore-not-existing",
                    "--ignore",
                    "**/bevy_bindings/**",
                    "-o",
                    "target/coverage/lcov.info",
                ],
                None,
            )?;
        }
        Ok(())
    }

    fn ci_matrix(app_settings: GlobalArgs) -> Result<Vec<App>> {
        // split up the tests we want to run into different jobs
        // everything that can be parallelised should be
        // each row in the output will correspond to a separate job in the matrix.

        let mut output = vec![];

        // first of all we run a powerset of check commands with various features enabled. all of which can be run in parallel
        let available_features =
            Features::new(<Feature as strum::VariantArray>::VARIANTS.iter().cloned());

        let grouped = available_features.split_by_group();

        let features_to_combine = grouped
            .get(&FeatureGroup::BMSFeature)
            .expect("no bms features were found at all, bms definitely has feature flags");

        // run powerset with all language features enabled without mutually exclusive
        let mut powersets = features_to_combine
            .iter()
            .cloned()
            .powerset()
            .map(Features::new)
            .collect::<Vec<_>>();

        // start with longest to compile all first
        powersets.reverse();
        info!("Powerset: {:?}", powersets);

        let default_args = app_settings
            .clone()
            .with_features(Features::all_features())
            .with_profile(
                app_settings
                    .profile
                    .clone()
                    .or(Some("ephemeral-build".to_owned())),
            );

        for feature_set in powersets.iter_mut() {
            // choose language features
            for exclusive_category in FeatureGroup::iter().filter(|g| g.is_exclusive()) {
                feature_set.0.insert(exclusive_category.default_feature());
            }

            // include all non-bms features
            if let Some(f) = grouped.get(&FeatureGroup::ForExternalCrate) {
                feature_set.0.extend(f.iter().cloned());
            }

            output.push(App {
                global_args: default_args.clone().with_features(feature_set.clone()),
                subcmd: Xtasks::Build,
            })
        }

        log::info!("Powerset command combinations: {:?}", output);

        // next run a full lint check with all features
        output.push(App {
            global_args: default_args.clone(),
            subcmd: Xtasks::Check {
                ide_mode: false,
                kind: CheckKind::All,
            },
        });

        // then run docs
        output.push(App {
            global_args: default_args.clone(),
            subcmd: Xtasks::Docs {
                open: false,
                no_rust_docs: false,
            },
        });

        // and finally run tests with coverage
        output.push(App {
            global_args: default_args.clone().with_coverage(),
            subcmd: Xtasks::Test {
                name: None,
                package: None,
            },
        });

        Ok(output)
    }

    fn cicd(app_settings: GlobalArgs) -> Result<()> {
        // get the ci matrix
        let matrix = Self::ci_matrix(app_settings.clone())?;
        let length = matrix.len();
        for (i, app) in matrix.into_iter().enumerate() {
            info!("Running CI job {}/{}. {:?}", i + 1, length, app.subcmd);
            app.subcmd.run(app_settings.clone())?;
        }

        Ok(())
    }

    fn init(app_settings: GlobalArgs, dont_update_ide: bool) -> Result<()> {
        // install alsa et al
        if cfg!(target_os = "linux") {
            let sudo = if !is_root::is_root() { "sudo" } else { "" };
            let install_cmd = format!("{sudo} apt-get update && {sudo} apt-get install --no-install-recommends -y libasound2-dev libudev-dev");
            Self::run_system_command(
                &app_settings,
                "sh",
                "Failed to install Linux dependencies",
                vec!["-c", install_cmd.as_str()],
                None,
            )?;
        }

        // install cargo mdbook
        Self::run_system_command(
            &app_settings,
            "cargo",
            "Failed to install mdbook",
            vec!["install", "mdbook"],
            None,
        )?;

        // install grcov
        Self::run_system_command(
            &app_settings,
            "cargo",
            "Failed to install grcov",
            vec!["install", "grcov"],
            None,
        )?;

        // install nightly toolchaing for bevy api gen
        let toolchain = Self::read_rust_toolchain(&Self::codegen_crate_dir(&app_settings)?);
        Self::run_system_command(
            &app_settings,
            "rustup",
            "Failed to install nightly toolchain",
            vec!["toolchain", "install", toolchain.as_str()],
            None,
        )?;

        let rustup_components_args = [
            "component",
            "add",
            "rust-src",
            "rustc-dev",
            "clippy",
            "llvm-tools-preview",
        ];

        // install components for the stable and nightly toolchains
        Self::run_system_command(
            &app_settings,
            "rustup",
            "Failed to install rust components",
            rustup_components_args,
            None,
        )?;

        // add components on nightly toolchain
        Self::run_system_command(
            &app_settings,
            "rustup",
            "Failed to install nightly components",
            rustup_components_args
                .iter()
                .chain(["--toolchain", toolchain.as_str()].iter()),
            Some(Path::new(".")),
        )?;

        // create .vscode settings
        // read from templates at compile time
        if !dont_update_ide {
            let vscode_settings = include_str!("../templates/settings.json.tera");
            let mut tera = tera::Tera::default();
            let mut context = tera::Context::new();
            let workspace_dir = Self::workspace_dir(&app_settings)?;
            let json_workspace_dir = serde_json::to_string(&workspace_dir)?; // make sure this works as a json string
            context.insert("dir", &json_workspace_dir.trim_matches('\"'));

            let templated_settings = tera.render_str(vscode_settings, &context)?;
            let templated_settings_json =
                Self::read_json_with_comments(templated_settings.as_bytes())
                    .with_context(|| "reading templated vscode settings")?;
            let vscode_dir = Self::relative_workspace_dir(&app_settings, ".vscode")?;
            std::fs::create_dir_all(&vscode_dir)?;
            let vscode_settings_path = vscode_dir.join("settings.json");

            // if the file already exists, merge the settings otherwise create it
            info!(
                "Merging vscode settings at {:?}. With overrides generated by template.",
                vscode_settings_path
            );
            if vscode_settings_path.exists() {
                let existing_settings = std::fs::read_to_string(&vscode_settings_path)?;
                let mut existing_settings =
                    Self::read_json_with_comments(existing_settings.as_bytes())
                        .with_context(|| "reading existing vscode settings file")?;
                Self::merge_json(templated_settings_json, &mut existing_settings);
                let merged_settings = serde_json::to_string_pretty(&existing_settings)?;
                std::fs::write(&vscode_settings_path, merged_settings)?;
            } else {
                std::fs::write(&vscode_settings_path, templated_settings)?;
            }
        }

        Ok(())
    }

    fn read_json_with_comments(bytes: &[u8]) -> Result<serde_json::Value> {
        let stripped = StripComments::new(bytes);
        let mut reader = serde_json::Deserializer::from_reader(stripped);
        let value = serde_json::Value::deserialize(&mut reader)
            .with_context(|| format!("deserializing json:\n{}", String::from_utf8_lossy(bytes)))?;
        Ok(value)
    }

    /// Override the target json file with some overrides. Will replace values if they already exist, or insert them otherwise.
    fn merge_json(overrides: serde_json::Value, target: &mut serde_json::Value) {
        if let (serde_json::Value::Object(overrides), serde_json::Value::Object(target)) =
            (overrides, target)
        {
            for (key, value) in overrides {
                // simply replace
                info!("Replacing json key: {} with value: {}", key, value);
                target.insert(key.clone(), value.clone());
            }
        } else {
            warn!("Could not merge json, overrides and target are not objects");
        }
    }

    fn example(app_settings: GlobalArgs, example: String) -> std::result::Result<(), Error> {
        // find the required features for the example named this in the cargo.toml of the main workspace
        // the keys look like
        // [[example]]
        // name = "docgen"
        // path = "examples/docgen.rs"
        // required-features = []

        // let metadata = Self::main_workspace_cargo_metadata()?;
        // let metadata = &metadata.root_package().unwrap().targets;
        // println!("{metadata:#?}");

        // run the example
        Self::run_workspace_command(
            &app_settings,
            "run",
            "Failed to run example",
            vec!["--example", example.as_str()],
            None,
        )?;

        Ok(())
    }

    fn install(app_settings: GlobalArgs, binary: Binary) -> std::result::Result<(), Error> {
        // run cargo install --path
        let binary_path = Self::relative_workspace_dir(&app_settings, binary.path())?;
        Self::run_system_command(
            &app_settings,
            "cargo",
            "Failed to install binary",
            vec!["install", "--path", binary_path.to_str().unwrap()],
            None,
        )?;

        Ok(())
    }
}

/// Because we are likely already runnnig in the context of a cargo invocation,
/// some environment variables may be set that we don't want to inherit.
/// Set them to MAIN_CARGO_<VARIABLE> so that we can reference them but so they dont get inherited by further cargo commands
fn pop_cargo_env() -> Result<()> {
    let env = std::env::vars().collect::<Vec<_>>();
    // RUSTUP TOOLCHAIN exclude is a temporary fix, it might make deving the api codegen crate not work
    let exclude_list = ["CARGO_HOME", "RUSTUP_TOOLCHAIN"];

    for (key, value) in env.iter() {
        if key.starts_with("CARGO_") && !exclude_list.contains(&(key.as_str())) {
            let new_key = format!("MAIN_{}", key);
            std::env::set_var(new_key, value);
            std::env::remove_var(key);
        }
    }

    // unset some other variables
    let remove_vars = ["RUSTUP_TOOLCHAIN"];
    for var in remove_vars.iter() {
        if exclude_list.contains(var) {
            continue;
        }
        std::env::remove_var(var);
    }

    Ok(())
}

fn try_main() -> Result<()> {
    pretty_env_logger::formatted_builder()
        .filter_level(LevelFilter::Info)
        .init();
    pop_cargo_env()?;
    let args = App::try_parse()?;
    let out = args.subcmd.run(args.global_args)?;
    // push any output to stdout
    if !out.is_empty() {
        std::io::stdout().write_all(out.as_bytes())?;
        println!();
    }
    Ok(())
}

fn main() {
    if let Err(e) = try_main() {
        eprintln!("{:?}", e);
        std::process::exit(1);
    }
}<|MERGE_RESOLUTION|>--- conflicted
+++ resolved
@@ -640,12 +640,8 @@
             Xtasks::Docs { open, no_rust_docs } => Self::docs(app_settings, open, no_rust_docs),
             Xtasks::Test { name, package } => Self::test(app_settings, package, name),
             Xtasks::CiCheck => Self::cicd(app_settings),
-<<<<<<< HEAD
-            Xtasks::Init => Self::init(app_settings),
-            Xtasks::Example { example } => Self::example(app_settings, example),
-=======
             Xtasks::Init { dont_update_ide } => Self::init(app_settings, dont_update_ide),
->>>>>>> 9eb30389
+            Xtasks::Example { example } => Self::example(app_settings, example)
             Xtasks::Macros { macro_name } => match macro_name {
                 Macro::ScriptTests => {
                     let mut settings = app_settings.clone();
