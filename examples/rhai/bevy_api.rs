use bevy::app::AppExit;
use bevy::math::DQuat;
use bevy::prelude::*;
use bevy_mod_scripting::{api::rhai::bevy::RhaiBevyAPIProvider, prelude::*};
use bevy_mod_scripting_rhai::rhai::Engine;
use bevy_script_api::rhai::{std::RegisterVecType, RegisterForeignRhaiType};

/// Let's define a resource, we want it to be "assignable" via lua so we derive `ReflectLuaProxyable`
/// This allows us to reach this value when it's a field under any other Reflectable type

#[derive(Default, Clone, Reflect)]
#[reflect(Resource)]
pub struct MyResource {
    pub thing: f64,
}

#[derive(Component, Default, Reflect)]
#[reflect(Component)]
pub struct MyComponent {
    dquat: DQuat,
    quat: Quat,
    vec2: Vec2,
    vec3: Vec3,
    uvec2: UVec2,
    usize: usize,
    f32: f32,
    mat3: Mat3,
    vec4: Vec4,
    bool: bool,
    string: String,
    u8: u8,
    bool_option: Option<bool>,
    option: Option<Vec3>,
    vec_of_option_bools: Vec<Option<bool>>,
    option_vec_of_bools: Option<Vec<bool>>,
}

pub struct MyAPIProvider;
// unlike mlua, rhai does not have the concept of generic types, all functionality is based around
// registering monomorphized functions, therefore we must register functions of generic types for every type we want
// to use them with, it's less convenient and is what the compiler would do anyway but hey it works!
impl APIProvider for MyAPIProvider {
    type APITarget = Engine;

    type ScriptContext = RhaiContext;

    type DocTarget = RhaiDocFragment;

    fn attach_api(&mut self, api: &mut Self::APITarget) -> Result<(), ScriptError> {
        api.set_max_expr_depths(999, 999);
        api.register_vec_functions::<Option<bool>>();
        api.register_vec_functions::<bool>();
        Ok(())
    }
}

fn main() -> std::io::Result<()> {
    let mut app = App::new();

    app.add_plugins(DefaultPlugins)
        .add_plugin(ScriptingPlugin)
        .register_type::<MyComponent>()
        .register_type::<MyResource>()
        .register_foreign_rhai_type::<Option<bool>>()
        .register_foreign_rhai_type::<Vec<Option<bool>>>()
        .register_foreign_rhai_type::<Option<Vec<bool>>>()
        // note the implementation for Option is there, but we must register `LuaProxyable` for it
        .init_resource::<MyResource>()
        // this stage handles addition and removal of script contexts, we can safely use `CoreStage::PostUpdate`
        .add_script_host::<RhaiScriptHost<()>, _>(CoreStage::PostUpdate)
<<<<<<< HEAD
        .add_api_provider::<RhaiScriptHost<()>>(Box::new(RhaiBevyAPIProvider))
        .add_api_provider::<RhaiScriptHost<()>>(Box::new(MyAPIProvider))
        .add_system(
            (|world: &mut World| {
                let entity = world
                    .spawn()
                    .insert(MyComponent {
                        vec2: Vec2::new(1.0, 2.0),
                        vec3: Vec3::new(1.0, 2.0, 3.0),
                        vec4: Vec4::new(1.0, 2.0, 3.0, 4.0),
                        uvec2: UVec2::new(1, 2),
                        usize: 5,
                        f32: 6.7,
                        mat3: Mat3::from_cols(
                            Vec3::new(1.0, 2.0, 3.0),
                            Vec3::new(4.0, 5.0, 6.0),
                            Vec3::new(7.0, 8.0, 9.0),
                        ),
                        quat: Quat::from_xyzw(1.0, 2.0, 3.0, 4.0),
                        dquat: DQuat::from_xyzw(1.0, 2.0, 3.0, 4.0),
                        bool: true,
                        string: "hello".to_owned(),
                        u8: 240,
                        bool_option: Some(true),
                        option: None,
                        vec_of_option_bools: vec![Some(true), None, Some(false)],
                        option_vec_of_bools: Some(vec![true, true, true]),
                    })
                    .id();

                // run script
                world.resource_scope(|world, mut host: Mut<RhaiScriptHost<()>>| {
                    host.run_one_shot(
                        r#"
                        fn once() {
                            print(world);
                            print(world.get_children(entity));

                            let my_component_type = world.get_type_by_name("MyComponent");
                            let my_component = world.get_component(entity,my_component_type);

                            debug(my_component_type);
                            debug(my_component);
                            print(my_component.u8);
                            my_component.u8 = 257;
                            my_component.bool = false;
                            my_component.string = "bye";
                            my_component.bool_option = ();
                            print(my_component.u8);
                            print(my_component.bool);
                            print(my_component.string);
                            print(my_component.bool_option);
                            my_component.bool_option = true;
                            print(my_component.bool_option);
                            
                            for e in my_component.vec_of_option_bools {
                                print(`elem: ${e}`)
                            }

                            my_component.vec_of_option_bools = [true,false,true];
                            my_component.vec_of_option_bools[0] = false;
                            my_component.vec_of_option_bools.insert(1,());
                            my_component.vec_of_option_bools.push(false);

                            for e in my_component.vec_of_option_bools {
                                print(`elem: ${e}`)
                            }

                        }
                        "#
                        .as_bytes(),
                        "script.lua",
                        entity,
                        world,
                        RhaiEvent {
                            hook_name: "once".to_owned(),
                            args: (),
                            recipients: Recipients::All,
                        },
                    )
                    .expect("Something went wrong in the script!");
                });
=======
        .add_system(|world: &mut World| {
            // run script
            world.resource_scope(|world, mut host: Mut<RhaiScriptHost<()>>| {
                host.run_one_shot(
                    r#"
                        fn once(){
                            print("hello")   
                        }
                        "#
                    .as_bytes(),
                    "script.rhai",
                    world,
                    RhaiEvent {
                        hook_name: "once".to_owned(),
                        args: (),
                        recipients: Recipients::All,
                    },
                )
                .expect("Something went wrong in the script!");
            });
>>>>>>> 2d0dfc08

            world.send_event(AppExit)
        });

    app.run();

    Ok(())
}<|MERGE_RESOLUTION|>--- conflicted
+++ resolved
@@ -68,7 +68,6 @@
         .init_resource::<MyResource>()
         // this stage handles addition and removal of script contexts, we can safely use `CoreStage::PostUpdate`
         .add_script_host::<RhaiScriptHost<()>, _>(CoreStage::PostUpdate)
-<<<<<<< HEAD
         .add_api_provider::<RhaiScriptHost<()>>(Box::new(RhaiBevyAPIProvider))
         .add_api_provider::<RhaiScriptHost<()>>(Box::new(MyAPIProvider))
         .add_system(
@@ -151,28 +150,6 @@
                     )
                     .expect("Something went wrong in the script!");
                 });
-=======
-        .add_system(|world: &mut World| {
-            // run script
-            world.resource_scope(|world, mut host: Mut<RhaiScriptHost<()>>| {
-                host.run_one_shot(
-                    r#"
-                        fn once(){
-                            print("hello")   
-                        }
-                        "#
-                    .as_bytes(),
-                    "script.rhai",
-                    world,
-                    RhaiEvent {
-                        hook_name: "once".to_owned(),
-                        args: (),
-                        recipients: Recipients::All,
-                    },
-                )
-                .expect("Something went wrong in the script!");
-            });
->>>>>>> 2d0dfc08
 
             world.send_event(AppExit)
         });
