use bevy::{app::AppExit, prelude::*};

use bevy_mod_scripting::{
    api::{impl_lua_newtype, impl_script_newtype, lua::bevy::LuaWorld, LuaProxy, ScriptRef},
    prelude::*,
};

// Step 1. Rust representation
// construct all our types and functionality
// Reflect is neccessary to allow access from scripts
// Clone allows receiving our wrapper as a function parameter (derives FromLua via UserData through mlua's traits)
// We can still use references to NonClone wrappers via AnyUserData in lua methods.
// Even though we are implementing Clone we are still able to reference the original data in script thanks to the script wrapper we are about to implement
// Debug is nice to have, we can forward that implementation to Lua's ToString via our macro
<<<<<<< HEAD
#[derive(Reflect, Default, Clone, Debug, LuaProxy)]
=======
#[derive(Resource, Reflect, Default, Clone, Debug)]
>>>>>>> 2d0dfc08
#[reflect(Resource)]
#[scripting(Methods(
    /// hello
    fn hello(&self) -> bool {
        let a : str;
    }
))]
/// Hello asdasd as `asdasd`
/// asdasd
pub struct MyThing {
    usize: usize,
    string: String,
}

impl MyThing {
    pub fn do_something_cool(&self) -> String {
        self.string.clone()
    }
}

impl MyThing {
    pub fn hello(&self) {}
}
// Step 2. Script representation
// this macro does some magic and provides you with a `LuaMyThing` (and possibly more for other enabled languages) type with which you can create:
// - owned values of your type via ::new()
// - references to something in the world (or script) via ::new_ref() and the ScriptRef API
//   (however this is only really accessible given the world provided to the script via the script host)
// Script references can also be made to subfields (even non reflectable ones) of types via sub reflection
//
// Note: this step is not fully necessary, if your value is reflectable, you'll be able to reach it via
// The bevy API, however doing this means your provide static typing for your scripts in languages which support it,
// To see what else this macro can do see `src/api/generated.rs`
<<<<<<< HEAD
// impl_script_newtype!(
//     #[languages(lua)]
//     MyThing:
//         Debug + Clone
//         + Fields(
//             /// My usize field
//             usize: Raw(usize),
//             /// My string field
//             string: Raw(String)

//         ) + Methods(
//             /// Does something realy cool!
//             /// this documentation gets forwarded to any utilities provided by the script host wooo
//             do_something_cool(&self:)
//         )

//     lua impl {
//         // we can also directly add methods to the underlying script traits using their specific syntax
//         // note that in this case you need to provide an implementation for every language you want to support,
//         // the flags above automatically do this for you.

//         // below is a custom lua function
//         // the fn here means this is a function and not a method (no self argument)
//         // normally you'd make these available globally via mlua::create_proxy, but I digress.
//         fn "make_ref_to_my_resource" => |ctx,()| {
//             let globals = ctx.globals();
//             let lua_world : LuaWorld = globals.get("world")?;
//             let mut world = lua_world.write();

//             let reflect_resource_data = world.resource_scope(|world, type_registry: Mut<TypeRegistryArc>| {
//                 let type_registry = type_registry.read();
//                 let data = type_registry.get_type_data::<ReflectResource>(std::any::TypeId::of::<MyThing>()).expect("Type not registered properly");
//                 data.clone()
//             });

//             // this is absolutely safe!
//             Ok(LuaMyThing::new_ref(ScriptRef::new_resource_ref(reflect_resource_data, lua_world.as_ref().clone())))
//         };
//     }

// );
=======
impl_script_newtype!(
    #[languages(lua)]
    MyThing:
        Debug + Clone
        + Fields(
            /// My usize field
            usize: Raw(usize),
            /// My string field
            string: Raw(String)

        ) + Methods(
            /// Does something realy cool!
            /// this documentation gets forwarded to any utilities provided by the script host wooo
            do_something_cool(&self:)
        )

    lua impl {
        // we can also directly add methods to the underlying script traits using their specific syntax
        // note that in this case you need to provide an implementation for every language you want to support,
        // the flags above automatically do this for you.

        // below is a custom lua function
        // the fn here means this is a function and not a method (no self argument)
        // normally you'd make these available globally via mlua::create_proxy, but I digress.
        fn "make_ref_to_my_resource" => |ctx,()| {
            let globals = ctx.globals();
            let lua_world : LuaWorld = globals.get("world")?;
            let mut world = lua_world.write();

            let reflect_resource_data = world.resource_scope(|world, type_registry: Mut<AppTypeRegistry>| {
                let type_registry = type_registry.read();
                let data = type_registry.get_type_data::<ReflectResource>(std::any::TypeId::of::<MyThing>()).expect("Type not registered properly");
                data.clone()
            });

            // this is absolutely safe!
            Ok(LuaMyThing::new_ref(ScriptRef::new_resource_ref(reflect_resource_data, lua_world.as_ref().clone())))
        };
    }

);
>>>>>>> 2d0dfc08

fn main() -> std::io::Result<()> {
    let mut app = App::new();

<<<<<<< HEAD
    // app.add_plugins(DefaultPlugins)
    //     .add_plugin(ScriptingPlugin)
    //     .add_script_host::<LuaScriptHost<LuaMyThing>, _>(CoreStage::PostUpdate)
    //     .register_type::<MyThing>()
    //     .init_resource::<MyThing>()
    //     .add_system(
    //         (|world: &mut World| {
    //             world.insert_resource(MyThing {
    //                 usize: 420,
    //                 string: "I live in the bevy world, you can't touch me!".to_owned(),
    //             });

    //             // run script
    //             world.resource_scope(|world, mut host: Mut<LuaScriptHost<LuaMyThing>>| {
    //                 host.run_one_shot(
    //                     r#"
    //                 function once(my_thing)
    //                     local my_thing2 = my_thing.make_ref_to_my_resource()
    //                     print(my_thing2)
    //                     print(my_thing2.usize)
    //                     print(my_thing2.string)
    //                     print(my_thing2:do_something_cool())

    //                     my_thing2.usize = my_thing.usize
    //                     my_thing2.string = my_thing.string

    //                     print(my_thing2:do_something_cool())
    //                 end
    //             "#
    //                     .as_bytes(),
    //                     "script.lua",
    //                     Entity::from_raw(0),
    //                     world,
    //                     LuaEvent {
    //                         hook_name: "once".to_owned(),
    //                         args: LuaMyThing::new(MyThing {
    //                             usize: 42,
    //                             string: "Haha! Yes I can!!!!".to_owned(),
    //                         }),
    //                         recipients: Recipients::All,
    //                     },
    //                 )
    //                 .expect("Something went wrong in the script!");
    //             });

    //             // print current state of MyThing
    //             let my_thing = world
    //                 .get_resource::<MyThing>()
    //                 .expect("Could not find MyThing Resource");
    //             println!("After script run: {my_thing:#?}");
    //             // exit app
    //             world.send_event(AppExit)
    //         })
    //         .exclusive_system(),
    //     );
=======
    app.add_plugins(DefaultPlugins)
        .add_plugin(ScriptingPlugin)
        .add_script_host::<LuaScriptHost<LuaMyThing>, _>(CoreStage::PostUpdate)
        .register_type::<MyThing>()
        .init_resource::<MyThing>()
        .add_system(|world: &mut World| {
            world.insert_resource(MyThing {
                usize: 420,
                string: "I live in the bevy world, you can't touch me!".to_owned(),
            });

            // run script
            world.resource_scope(|world, mut host: Mut<LuaScriptHost<LuaMyThing>>| {
                host.run_one_shot(
                    r#"
                    function once(my_thing)
                        local my_thing2 = my_thing.make_ref_to_my_resource()
                        print(my_thing2)
                        print(my_thing2.usize)
                        print(my_thing2.string)
                        print(my_thing2:do_something_cool())

                        my_thing2.usize = my_thing.usize
                        my_thing2.string = my_thing.string

                        print(my_thing2:do_something_cool())
                    end
                "#
                    .as_bytes(),
                    "script.lua",
                    world,
                    LuaEvent {
                        hook_name: "once".to_owned(),
                        args: LuaMyThing::new(MyThing {
                            usize: 42,
                            string: "Haha! Yes I can!!!!".to_owned(),
                        }),
                        recipients: Recipients::All,
                    },
                )
                .expect("Something went wrong in the script!");
            });

            // print current state of MyThing
            let my_thing = world
                .get_resource::<MyThing>()
                .expect("Could not find MyThing Resource");
            println!("After script run: {my_thing:#?}");
            // exit app
            world.send_event(AppExit)
        });
>>>>>>> 2d0dfc08

    app.run();

    Ok(())
}<|MERGE_RESOLUTION|>--- conflicted
+++ resolved
@@ -12,11 +12,7 @@
 // We can still use references to NonClone wrappers via AnyUserData in lua methods.
 // Even though we are implementing Clone we are still able to reference the original data in script thanks to the script wrapper we are about to implement
 // Debug is nice to have, we can forward that implementation to Lua's ToString via our macro
-<<<<<<< HEAD
-#[derive(Reflect, Default, Clone, Debug, LuaProxy)]
-=======
 #[derive(Resource, Reflect, Default, Clone, Debug)]
->>>>>>> 2d0dfc08
 #[reflect(Resource)]
 #[scripting(Methods(
     /// hello
@@ -50,7 +46,6 @@
 // Note: this step is not fully necessary, if your value is reflectable, you'll be able to reach it via
 // The bevy API, however doing this means your provide static typing for your scripts in languages which support it,
 // To see what else this macro can do see `src/api/generated.rs`
-<<<<<<< HEAD
 // impl_script_newtype!(
 //     #[languages(lua)]
 //     MyThing:
@@ -80,7 +75,7 @@
 //             let lua_world : LuaWorld = globals.get("world")?;
 //             let mut world = lua_world.write();
 
-//             let reflect_resource_data = world.resource_scope(|world, type_registry: Mut<TypeRegistryArc>| {
+//             let reflect_resource_data = world.resource_scope(|world, type_registry: Mut<AppTypeRegistry>| {
 //                 let type_registry = type_registry.read();
 //                 let data = type_registry.get_type_data::<ReflectResource>(std::any::TypeId::of::<MyThing>()).expect("Type not registered properly");
 //                 data.clone()
@@ -92,54 +87,10 @@
 //     }
 
 // );
-=======
-impl_script_newtype!(
-    #[languages(lua)]
-    MyThing:
-        Debug + Clone
-        + Fields(
-            /// My usize field
-            usize: Raw(usize),
-            /// My string field
-            string: Raw(String)
-
-        ) + Methods(
-            /// Does something realy cool!
-            /// this documentation gets forwarded to any utilities provided by the script host wooo
-            do_something_cool(&self:)
-        )
-
-    lua impl {
-        // we can also directly add methods to the underlying script traits using their specific syntax
-        // note that in this case you need to provide an implementation for every language you want to support,
-        // the flags above automatically do this for you.
-
-        // below is a custom lua function
-        // the fn here means this is a function and not a method (no self argument)
-        // normally you'd make these available globally via mlua::create_proxy, but I digress.
-        fn "make_ref_to_my_resource" => |ctx,()| {
-            let globals = ctx.globals();
-            let lua_world : LuaWorld = globals.get("world")?;
-            let mut world = lua_world.write();
-
-            let reflect_resource_data = world.resource_scope(|world, type_registry: Mut<AppTypeRegistry>| {
-                let type_registry = type_registry.read();
-                let data = type_registry.get_type_data::<ReflectResource>(std::any::TypeId::of::<MyThing>()).expect("Type not registered properly");
-                data.clone()
-            });
-
-            // this is absolutely safe!
-            Ok(LuaMyThing::new_ref(ScriptRef::new_resource_ref(reflect_resource_data, lua_world.as_ref().clone())))
-        };
-    }
-
-);
->>>>>>> 2d0dfc08
 
 fn main() -> std::io::Result<()> {
     let mut app = App::new();
 
-<<<<<<< HEAD
     // app.add_plugins(DefaultPlugins)
     //     .add_plugin(ScriptingPlugin)
     //     .add_script_host::<LuaScriptHost<LuaMyThing>, _>(CoreStage::PostUpdate)
@@ -195,59 +146,6 @@
     //         })
     //         .exclusive_system(),
     //     );
-=======
-    app.add_plugins(DefaultPlugins)
-        .add_plugin(ScriptingPlugin)
-        .add_script_host::<LuaScriptHost<LuaMyThing>, _>(CoreStage::PostUpdate)
-        .register_type::<MyThing>()
-        .init_resource::<MyThing>()
-        .add_system(|world: &mut World| {
-            world.insert_resource(MyThing {
-                usize: 420,
-                string: "I live in the bevy world, you can't touch me!".to_owned(),
-            });
-
-            // run script
-            world.resource_scope(|world, mut host: Mut<LuaScriptHost<LuaMyThing>>| {
-                host.run_one_shot(
-                    r#"
-                    function once(my_thing)
-                        local my_thing2 = my_thing.make_ref_to_my_resource()
-                        print(my_thing2)
-                        print(my_thing2.usize)
-                        print(my_thing2.string)
-                        print(my_thing2:do_something_cool())
-
-                        my_thing2.usize = my_thing.usize
-                        my_thing2.string = my_thing.string
-
-                        print(my_thing2:do_something_cool())
-                    end
-                "#
-                    .as_bytes(),
-                    "script.lua",
-                    world,
-                    LuaEvent {
-                        hook_name: "once".to_owned(),
-                        args: LuaMyThing::new(MyThing {
-                            usize: 42,
-                            string: "Haha! Yes I can!!!!".to_owned(),
-                        }),
-                        recipients: Recipients::All,
-                    },
-                )
-                .expect("Something went wrong in the script!");
-            });
-
-            // print current state of MyThing
-            let my_thing = world
-                .get_resource::<MyThing>()
-                .expect("Could not find MyThing Resource");
-            println!("After script run: {my_thing:#?}");
-            // exit app
-            world.send_event(AppExit)
-        });
->>>>>>> 2d0dfc08
 
     app.run();
 
