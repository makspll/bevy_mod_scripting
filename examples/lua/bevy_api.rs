use bevy::app::AppExit;
use bevy::math::DQuat;
use bevy::prelude::*;
use bevy_mod_scripting::prelude::*;
use bevy_mod_scripting_lua::tealr::mlu::mlua::UserData;
use bevy_script_api::lua::{
    bevy::LuaBevyAPIProvider, ReflectLuaProxyable, RegisterForeignLuaType, ValueLuaType,
};

/// Let's define a resource, we want it to be "assignable" via lua so we derive `ReflectLuaProxyable`
/// This allows us to reach this value when it's a field under any other Reflectable type

#[derive(Default, Clone, Resource, Reflect)]
#[reflect(Resource, LuaProxyable)]
pub struct MyResource {
    pub thing: f64,
}

/// NOTE: this is a marker enabling an automatic implementation of LuaProxyable
/// By default, because this type implements Clone as well,
/// It will be passed BY VALUE
/// meaning that calling these methods will result in changes to the cloned value on lua side only
/// untill the resource is assigned back to the original component to make the changes on the original type.
/// To have "pass by reference" semantics use a  [`bevy_mod_scripting::api::lua::LuaWrapper`] and implement LuaProxyable yourself (see wrappers.rs example)
impl ValueLuaType for MyResource {}

impl UserData for MyResource {
    fn add_methods<'lua, M: mlua::UserDataMethods<'lua, Self>>(methods: &mut M) {
        methods.add_method_mut("custom_resource_method", |_, s, v: f64| {
            s.thing = v;

            Ok("hello?")
        });

        methods.add_meta_method(mlua::MetaMethod::ToString, |_, s, ()| {
            Ok(format!(
                "I'm a resource with a custom metatable!: {}",
                s.thing
            ))
        });
    }
}

#[derive(Component, Default, Reflect)]
#[reflect(Component)]
pub struct MyComponent {
    dquat: DQuat,
    quat: Quat,
    vec2: Vec2,
    vec3: Vec3,
    uvec2: UVec2,
    usize: usize,
    f32: f32,
    mat3: Mat3,
    vec4: Vec4,
    u8: u8,
    option: Option<Vec3>,
    vec_of_option_bools: Vec<Option<bool>>,
    option_vec_of_bools: Option<Vec<bool>>,
}

fn main() -> std::io::Result<()> {
    let mut app = App::new();

    app.add_plugins(DefaultPlugins)
        .add_plugin(ScriptingPlugin)
        .register_type::<MyComponent>()
        .register_type::<MyResource>()
        // note the implementation for Option is there, but we must register `LuaProxyable` for it
        .register_foreign_lua_type::<Option<Vec3>>()
        .register_foreign_lua_type::<Vec<Option<bool>>>()
        .register_foreign_lua_type::<Option<bool>>()
        .register_foreign_lua_type::<Option<Vec<bool>>>()
        .init_resource::<MyResource>()
        // this stage handles addition and removal of script contexts, we can safely use `CoreStage::PostUpdate`
        .add_script_host::<LuaScriptHost<()>, _>(CoreStage::PostUpdate)
        .add_script_handler_stage::<LuaScriptHost<()>,_,0,0>(CoreStage::PostUpdate)
        .add_api_provider::<LuaScriptHost<()>>(Box::new(LuaBevyAPIProvider))
        .add_system(
            |world: &mut World| {

<<<<<<< HEAD
                let entity = world.spawn()
=======
                world.spawn(())
>>>>>>> 2d0dfc08
                    .insert(MyComponent {
                        vec2: Vec2::new(1.0, 2.0),
                        vec3: Vec3::new(1.0, 2.0, 3.0),
                        vec4: Vec4::new(1.0, 2.0, 3.0, 4.0),
                        uvec2: UVec2::new(1, 2),
                        usize: 5,
                        f32: 6.7,
                        mat3: Mat3::from_cols(
                            Vec3::new(1.0, 2.0, 3.0),
                            Vec3::new(4.0, 5.0, 6.0),
                            Vec3::new(7.0, 8.0, 9.0),
                        ),
                        quat: Quat::from_xyzw(1.0, 2.0, 3.0, 4.0),
                        dquat: DQuat::from_xyzw(1.0, 2.0, 3.0, 4.0),
                        u8: 240,
                        option: None,
                        vec_of_option_bools: vec![Some(true), None, Some(false)],
                        option_vec_of_bools: Some(vec![true, true, true]),
                    }).id();

                // run script
                world.resource_scope(|world, mut host: Mut<LuaScriptHost<()>>| {
                    host.run_one_shot(
                        r#"
                        function once()
                            
                            -- the api provides us with 3 globals
                            print(entity)
                            print(script)
                            print(world)

                            -- we first retrieve ID's for our component and resource by their short name (long name/full path also work)
                            
                            local my_component_type = world:get_type_by_name("MyComponent")
                            local my_resource_type = world:get_type_by_name("MyResource")

                            -- then ask the world to give us a reference to `MyComponent` on the entity we just spawned

                            local comp = world:get_component(entity, my_component_type)
                            -- and our resource

                            local res = world:get_resource(my_resource_type)
                            -- we can now arbitrarily affect these 
                            
                            -- we can even call our custom methods!
                            
                            print(string.format(res:custom_resource_method(42)))
                            
                            -- we can set any of the fields
                            -- if the field is `LuaProxyable` like our resource
                            -- that trait's implementation controls this assignment
                            comp.u8 = 2
                            
                            -- Option's get converted to nil | Value

                            if comp.option == nil then
                                print(string.format("option was %s", comp.option))
                                comp.option = Vec3.new(2,1,3)
                                print(string.format("option[1] is now %s", comp.option[1]))
                                comp.option[1] = 5
                                print(string.format("and now option[1] is %s", comp.option[1]))
                            end
                            
                            -- Vec<T> references get converted to a special proxy `LuaVec<T>` which is 
                            -- assignable via the Lua Tables

                            comp.vec_of_option_bools = {true,false,true}
                            
                            -- everything on the bevy side which uses Lua constructs as "Owned" variants
                            -- indexes from 1, other types map one to one with the bevy implementations and index from zero

                            comp.vec_of_option_bools[1] = false
                            -- there are some additional methods available on LuaVec

                            comp.vec_of_option_bools:insert(1,nil)
                            comp.vec_of_option_bools:push(false)
                            
                            -- Note, that Option's are reflected as Value types in Bevy, we are using
                            -- a custom magical SubReflection system allowing us to do this!

                            comp.option_vec_of_bools = {false,true,false}
                            comp.option_vec_of_bools[1] = true
                            comp.option_vec_of_bools:insert(1,false)
                            comp.option_vec_of_bools:push(true)
                    
                            print(#comp.vec_of_option_bools)
                            print(comp.vec_of_option_bools:pop())
                            print(comp.option_vec_of_bools:pop())

                            for k,v in pairs(comp.vec_of_option_bools) do
                                print(string.format("%s:%s",k,v))
                            end

                            print(#comp.option_vec_of_bools)

                            for k,v in pairs(comp.option_vec_of_bools) do
                                print(string.format("%s:%s",k,v))
                            end
                    
                            comp.vec_of_option_bools:clear()

                            print(#comp.vec_of_option_bools)

                            -- Every Bevy type implementing Reflect is available as a LuaProxyable wrapper
                            -- available types are under `api::lua::bevy::*` and std types in `api::lua::std::*`
                            -- not all functions are exposed but support for more complex functions will be rolled out
                            
                            comp.vec2 = comp.vec2 + comp.vec2
                            comp.uvec2 = comp.uvec2 + comp.uvec2
                            comp.usize = comp.vec2:min_element()
                            comp.f32 = comp.f32 + comp.f32 + comp.vec2:min_element()
                            comp.vec2 = Vec2.new(2,1)
                            comp.vec3 = Vec3.new(0,1,0):any_orthonormal_vector() + comp.mat3.x_axis + comp.option
                            comp.vec4 = Vec4.splat(3)
                            comp.quat = Quat.from_xyzw(3,2,1,4)
                            comp.dquat = comp.dquat * 2
                            local a = Mat3.from_cols(Vec3.new(1,0,0),Vec3.new(0,1,0),Vec3.new(0,0,-1))
                            
                            -- again an instance of sub reflection here, very cool!
                            
                            comp.mat3[0][0] = 42
                            comp.mat3.x_axis = Vec3.new(69,69,69)
                            
                            -- now let's retrieve these again to see if we actually changed their values
                            
                            comp = world:get_component(Entity.from_raw(0),my_component_type)
                            res = world:get_resource(my_resource_type)
                            
                            -- notet that our custom resource's value has not affected the original
                            -- this is because it is a by-value proxy, see wrappers.rs for an alternative
                            print("After script:")
                            print(comp)
                            print(res)
                        end
                        "#
                        .as_bytes(),
                        "script.lua",
                        entity,
                        world,
                        LuaEvent {
                            hook_name: "once".to_owned(),
                            args: (),
                            recipients: Recipients::All,
                        },
                    )
                    .expect("Something went wrong in the script!");
                });

                world.send_event(AppExit)
            },
        );

    app.run();

    Ok(())
}<|MERGE_RESOLUTION|>--- conflicted
+++ resolved
@@ -79,11 +79,7 @@
         .add_system(
             |world: &mut World| {
 
-<<<<<<< HEAD
-                let entity = world.spawn()
-=======
-                world.spawn(())
->>>>>>> 2d0dfc08
+                let entity = world.spawn(())
                     .insert(MyComponent {
                         vec2: Vec2::new(1.0, 2.0),
                         vec3: Vec3::new(1.0, 2.0, 3.0),
