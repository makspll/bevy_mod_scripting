use crate::impl_tealr_type;
use std::convert::AsRef;
<<<<<<< HEAD
use std::ops::{Deref,DerefMut};
use std::sync::{Arc, Weak};
use bevy_mod_scripting_core::world::WorldPointer;

=======
use std::ops::Deref;
use std::sync::Arc;
>>>>>>> 7d373424

use crate::script_ref::ScriptRef;
use bevy::ecs::system::Command;
use bevy::hierarchy::BuildWorldChildren;
use bevy::{
    hierarchy::{Children, DespawnChildrenRecursive, DespawnRecursive, Parent},
    prelude::{ReflectComponent, ReflectDefault, ReflectResource},
    reflect::{
        DynamicArray, DynamicList, DynamicMap, DynamicStruct, DynamicTuple, DynamicTupleStruct,
        TypeRegistration, TypeRegistry,
    },
};
use bevy_mod_scripting_core::prelude::*;
use bevy_mod_scripting_core::world::WorldPointer;
use bevy_mod_scripting_lua::tealr;

use tealr::mlu::{
    mlua::{self},
    TealData, TealDataMethods,
};

pub use crate::generated::*;

#[derive(Clone)]
pub struct LuaTypeRegistration(Arc<TypeRegistration>);
impl_tealr_type!(LuaTypeRegistration);

impl TealData for LuaTypeRegistration {
    fn add_methods<'lua, T: TealDataMethods<'lua, Self>>(methods: &mut T) {
        methods.document_type("An object representing an existing and registered rust type.");
        methods.document_type("Can be obtained via [`LuaWorld::get_type_by_name`].");
    }

    fn add_fields<'lua, F: tealr::mlu::TealDataFields<'lua, Self>>(fields: &mut F) {
        fields.document("The [short name](https://docs.rs/bevy/latest/bevy/reflect/struct.TypeRegistration.html#method.get_short_name) of a type");
        fields.add_field_method_get("short_name", |_, s| Ok(s.0.short_name().to_string()));

        fields.document("The full name of the type");
        fields.add_field_method_get("type_name", |_, s| Ok(s.0.type_name()));
    }
}

impl Deref for LuaTypeRegistration {
    type Target = TypeRegistration;

    fn deref(&self) -> &Self::Target {
        &self.0
    }
}

#[derive(Debug)]
pub struct LuaScriptData {
    sid: u32,
}

impl From<&ScriptData<'_>> for LuaScriptData {
    fn from(sd: &ScriptData) -> Self {
        Self { sid: sd.sid }
    }
}

impl_tealr_type!(LuaScriptData);

impl TealData for LuaScriptData {
    fn add_fields<'lua, F: tealr::mlu::TealDataFields<'lua, Self>>(fields: &mut F) {
        fields.document("The unique ID of this script");
        fields.add_field_method_get("sid", |_, s| Ok(s.sid))
    }

    fn add_methods<'lua, T: TealDataMethods<'lua, Self>>(methods: &mut T) {
        methods.add_meta_method(tealr::mlu::mlua::MetaMethod::ToString, |_, s, ()| {
            Ok(format!("{:?}", s))
        });
    }
}

<<<<<<< HEAD
#[derive(Clone)]
=======
#[derive(Clone, Debug)]
>>>>>>> 7d373424
pub struct LuaWorld(WorldPointer);

impl Deref for LuaWorld {
    type Target = WorldPointer;

    fn deref(&self) -> &Self::Target {
        &self.0
    }
}

<<<<<<< HEAD
impl DerefMut for LuaWorld {
    fn deref_mut(&mut self) -> &mut Self::Target {
        &mut self.0
    }
}

=======
>>>>>>> 7d373424
impl AsRef<WorldPointer> for LuaWorld {
    fn as_ref(&self) -> &WorldPointer {
        &self.0
    }
}

impl LuaWorld {
    pub fn new(w: WorldPointer) -> Self {
        Self(w)
    }
}

impl_tealr_type!(LuaWorld);

impl TealData for LuaWorld {
    fn add_methods<'lua, T: TealDataMethods<'lua, Self>>(methods: &mut T) {
        methods.document_type("Represents the bevy world all scripts live in.");
        methods.document_type("Provides ways to interact with and modify the world.");

        methods.add_meta_method(tealr::mlu::mlua::MetaMethod::ToString, |_, s, ()| {
            Ok(format!("{s:?}"))
        });

        methods.document("Retrieves children entities of the parent entity if it has any.");
        methods.add_method("get_children", |_, world, parent: LuaEntity| {
            let w = world.read();

            let children: Option<Vec<LuaEntity>> =
                w.get::<Children>(parent.inner()?).map(|children| {
                    children
                        .iter()
                        .map(|e| LuaEntity::new(*e))
                        .collect::<Vec<_>>()
                });

            Ok(children)
        });

        methods.document("Retrieves the parent entity of the given entity if it has any.");
        methods.add_method("get_parent", |_, world, parent: LuaEntity| {
            let w = world.read();

            let parent: Option<LuaEntity> = w
                .get::<Parent>(parent.inner()?)
                .map(|parent| LuaEntity::new(parent.get()));

            Ok(parent)
        });

        methods.document("Attaches children entities to the given parent entity.");
        methods.add_method(
            "push_children",
            |_, world, (parent, children): (LuaEntity, Vec<LuaEntity>)| {
                let mut w = world.write();
<<<<<<< HEAD

=======
>>>>>>> 7d373424
                let children = children
                    .iter()
                    .map(|e| e.inner())
                    .collect::<Result<Vec<_>, _>>()?;

                if let Some(mut entity) = w.get_entity_mut(parent.inner()?) {
                    entity.push_children(&children);
                }

                Ok(())
            },
        );

        methods.document("Attaches child entity to the given parent entity.");
        methods.add_method(
            "push_child",
            |_, world, (parent, child): (LuaEntity, LuaEntity)| {
                let mut w = world.write();
<<<<<<< HEAD

=======
>>>>>>> 7d373424
                let child = child.inner()?;
                if let Some(mut entity) = w.get_entity_mut(parent.inner()?) {
                    entity.push_children(&[child]);
                }

                Ok(())
            },
        );

        methods.document("Removes children entities from the given parent entity.");
        methods.add_method(
            "remove_children",
            |_, world, (parent, children): (LuaEntity, Vec<LuaEntity>)| {
                let mut w = world.write();
<<<<<<< HEAD

=======
>>>>>>> 7d373424
                let children = children
                    .iter()
                    .map(|e| e.inner())
                    .collect::<Result<Vec<_>, _>>()?;

                if let Some(mut entity) = w.get_entity_mut(parent.inner()?) {
                    entity.remove_children(&children);
                }

                Ok(())
            },
        );

        methods.document("Removes child entity from the given parent entity.");
        methods.add_method(
            "remove_child",
            |_, world, (parent, child): (LuaEntity, LuaEntity)| {
                let mut w = world.write();
<<<<<<< HEAD

=======
>>>>>>> 7d373424
                let child = child.inner()?;
                if let Some(mut entity) = w.get_entity_mut(parent.inner()?) {
                    entity.remove_children(&[child]);
                }

                Ok(())
            },
        );

        methods
            .document("Inserts children entities to the given parent entity at the given index.");
        methods.add_method(
            "insert_children",
            |_, world, (parent, index, children): (LuaEntity, usize, Vec<LuaEntity>)| {
                let mut w = world.write();
<<<<<<< HEAD

=======
>>>>>>> 7d373424
                let children = children
                    .iter()
                    .map(|e| e.inner())
                    .collect::<Result<Vec<_>, _>>()?;

                if let Some(mut entity) = w.get_entity_mut(parent.inner()?) {
                    entity.insert_children(index, &children);
                }

                Ok(())
            },
        );

        methods.document("Inserts child entity to the given parent entity at the given index.");
        methods.add_method(
            "insert_child",
            |_, world, (parent, index, child): (LuaEntity, usize, LuaEntity)| {
                let mut w = world.write();
<<<<<<< HEAD

=======
>>>>>>> 7d373424
                let child = child.inner()?;
                if let Some(mut entity) = w.get_entity_mut(parent.inner()?) {
                    entity.insert_children(index, &[child]);
                }

                Ok(())
            },
        );

        methods.document("Despawns the given entity's children recursively");
        methods.add_method(
            "despawn_children_recursive",
            |_, world, entity: LuaEntity| {
                let mut w = world.write();
<<<<<<< HEAD

=======
>>>>>>> 7d373424
                DespawnChildrenRecursive {
                    entity: entity.inner()?,
                }
                .write(&mut w);
                Ok(())
            },
        );

        methods.document("Despawns the given entity and the entity's children recursively");
        methods.add_method("despawn_recursive", |_, world, entity: LuaEntity| {
            let mut w = world.write();
<<<<<<< HEAD

=======
>>>>>>> 7d373424
            DespawnRecursive {
                entity: entity.inner()?,
            }
            .write(&mut w);
            Ok(())
        });

        methods.document("Despawns the given entity and the entity's children recursively");
        methods.add_method("insert_children", |_, world, entity: LuaEntity| {
            let mut w = world.write();
            DespawnRecursive {
                entity: entity.inner()?,
            }
            .write(&mut w);
            Ok(())
        });

        methods.document("Retrieves type information given either a short (`MyType`) or fully qualified rust type name (`MyModule::MyType`).");
        methods.document(
            "Returns `nil` if no such type exists or if one wasn't registered on the rust side.",
        );
        methods.document("\n");
        methods.document("This is used extensively in [`LuaWorld`]");
        methods.add_method("get_type_by_name", |_, world, type_name: String| {
            let w = world.read();

            let registry: &TypeRegistry = w.get_resource().unwrap();

            let registry = registry.read();

            Ok(registry
                .get_with_short_name(&type_name)
                .or_else(|| registry.get_with_name(&type_name))
                .map(|registration| LuaTypeRegistration(Arc::new(registration.clone()))))
        });

<<<<<<< HEAD
        // methods.document("Inserts a component of the given type to the given entity by instantiating a default version of it.");
        // methods.document("The component can then be modified using field access.");
        // methods.add_method("add_default_component", |_, world, (entity, comp_type): (LuaEntity, LuaTypeRegistration)| {
        //     // grab this entity before acquiring a lock in case it's a reference
        //     let entity = entity.inner()?;
        //     let component_data = comp_type.data::<ReflectComponent>()
        //         .ok_or_else(|| mlua::Error::RuntimeError(format!("Not a component {}",comp_type.short_name())))?;

        //     let default_data = comp_type.data::<ReflectDefault>()
        //         .ok_or_else(|| mlua::Error::RuntimeError(format!("Component does not have a default implementation: {}",comp_type.short_name())))?;

        //     Ok(world.add_default_component(entity, component_data, default_data))
        // });

        // methods.document("Retrieves a component of the given type from the given entity.");
        // methods.document("If such a component does not exist returns `nil`.");
        // methods.add_method(
        //     "get_component",
        //     |_, world, (entity, comp_type): (LuaEntity, LuaTypeRegistration)| {
        //         // grab this entity before acquiring a lock in case it's a reference
        //         let entity = entity.inner()?;
        //         let component_data = comp_type.data::<ReflectComponent>().ok_or_else(|| {
        //             mlua::Error::RuntimeError(format!("Not a component {}", comp_type.short_name()))
        //         })?;

        //         Ok(world.get_component(entity, component_data))
        //     },
        // );

        // methods
        //     .document("Returns `true` if the given entity contains a component of the given type.");
        // methods.add_method(
        //     "has_component",
        //     |_, world, (entity, comp_type): (LuaEntity, LuaTypeRegistration)| {
        //         // grab this entity before acquiring a lock in case it's a reference
        //         let entity = entity.inner()?;

        //         let component_data = comp_type.data::<ReflectComponent>().ok_or_else(|| {
        //             mlua::Error::RuntimeError(format!("Not a component {}", comp_type.short_name()))
        //         })?;

        //         Ok(world.has_component(entity, component_data))
        //     },
        // );

        // methods.document("Removes the given component from the given entity, does nothing if it doesn't exist on the entity.");
        // methods.add_method(
        //     "remove_component",
        //     |_, world, (entity, comp_type): (LuaEntity, LuaTypeRegistration)| {
        //         // grab this entity before acquiring a lock in case it's a reference
        //         let entity = entity.inner()?;

        //         let component_data = comp_type.data::<ReflectComponent>().ok_or_else(|| {
        //             mlua::Error::RuntimeError(format!("Not a component {}", comp_type.short_name()))
        //         })?;
        //         world.remove_component(entity, component_data);
        //         Ok(())
        //     },
        // );

        // methods.document("Retrieves a resource of the given type from the world.");
        // methods.document("If such a resource does not exist returns `nil`.");
        // methods.add_method("get_resource", |_, world, res_type: LuaTypeRegistration| {
        //     let resource_data = res_type.data::<ReflectResource>().ok_or_else(|| {
        //         mlua::Error::RuntimeError(format!("Not a resource {}", res_type.short_name()))
        //     })?;

        //     Ok(world.get_resource(resource_data))
        // });

        // methods.document(
        //     "Removes the given resource from the world, if one doesn't exist it does nothing."
        // );
        // methods.add_method(
        //     "remove_resource",
        //     |_, world, res_type: LuaTypeRegistration| {
        //         let resource_data = res_type.data::<ReflectResource>().ok_or_else(|| {
        //             mlua::Error::RuntimeError(format!("Not a resource {}", res_type.short_name()))
        //         })?;
        //         world.remove_resource(resource_data);
        //         Ok(())
        //     },
        // );

        // methods.document("Returns `true` if the world contains a resource of the given type.");
        // methods.add_method("has_resource", |_, world, res_type: LuaTypeRegistration| {
        //     let resource_data = res_type.data::<ReflectResource>().ok_or_else(|| {
        //         mlua::Error::RuntimeError(format!("Not a resource {}", res_type.short_name()))
        //     })?;
        //     Ok(world.has_resource(resource_data))
        // });

        // methods.document("Spawns a new entity and returns its Entity ID");
        // methods.add_method("spawn", |_, world, ()| {
        //     Ok(LuaEntity::new(world.spawn()))
        // });

        // methods.document(
        //     "Despawns the given entity if it exists, returns true if deletion was successfull",
        // );
        // methods.add_method("despawn", |_, world, entity: LuaEntity| {
        //     Ok(world.despawn(entity.inner()?))
        // });
=======
        methods.document("Inserts a component of the given type to the given entity by instantiating a default version of it.");
        methods.document("The component can then be modified using field access.");
        methods.add_method("add_default_component", |_, world, (entity, comp_type): (LuaEntity, LuaTypeRegistration)| {
            // grab this entity before acquiring a lock in case it's a reference
            let entity = entity.inner()?;
            let mut w = world.write();

            let component_data = comp_type.data::<ReflectComponent>()
                .ok_or_else(|| mlua::Error::RuntimeError(format!("Not a component {}",comp_type.short_name())))?;

            // this is just a formality
            // TODO: maybe get an add_default impl added to ReflectComponent
            // this means that we don't require ReflectDefault for adding components!
            match comp_type.0.type_info(){
                bevy::reflect::TypeInfo::Struct(_) => component_data.insert(&mut w, entity, &DynamicStruct::default()),
                bevy::reflect::TypeInfo::TupleStruct(_) => component_data.insert(&mut w, entity, &DynamicTupleStruct::default()),
                bevy::reflect::TypeInfo::Tuple(_) => component_data.insert(&mut w, entity, &DynamicTuple::default()),
                bevy::reflect::TypeInfo::List(_) => component_data.insert(&mut w, entity, &DynamicList::default()),
                bevy::reflect::TypeInfo::Array(_) => component_data.insert(&mut w, entity, &DynamicArray::new(Box::new([]))),
                bevy::reflect::TypeInfo::Map(_) => component_data.insert(&mut w, entity, &DynamicMap::default()),
                bevy::reflect::TypeInfo::Value(_) |
                bevy::reflect::TypeInfo::Dynamic(_) => component_data.insert(&mut w, entity,
                    comp_type.data::<ReflectDefault>().ok_or_else(||
                        mlua::Error::RuntimeError(format!("Component {} is a value or dynamic type with no `ReflectDefault` type_data, cannot instantiate sensible value",comp_type.short_name())))?
                        .default()
                        .as_ref())
            };

            Ok(ScriptRef::new_component_ref(component_data.clone(), entity, world.0.clone()))
        });

        methods.document("Retrieves a component of the given type from the given entity.");
        methods.document("If such a component does not exist returns `nil`.");
        methods.add_method(
            "get_component",
            |_, world, (entity, comp_type): (LuaEntity, LuaTypeRegistration)| {
                // grab this entity before acquiring a lock in case it's a reference
                let entity = entity.inner()?;
                let w = world.read();

                let component_data = comp_type.data::<ReflectComponent>().ok_or_else(|| {
                    mlua::Error::RuntimeError(format!("Not a component {}", comp_type.short_name()))
                })?;

                Ok(component_data.reflect(&w, entity).map(|_component| {
                    ScriptRef::new_component_ref(
                        component_data.clone(),
                        entity,
                        world.as_ref().clone(),
                    )
                }))
            },
        );

        methods
            .document("Returns `true` if the given entity contains a component of the given type.");
        methods.add_method(
            "has_component",
            |_, world, (entity, comp_type): (LuaEntity, LuaTypeRegistration)| {
                // grab this entity before acquiring a lock in case it's a reference
                let entity = entity.inner()?;
                let w = world.read();

                let component_data = comp_type.data::<ReflectComponent>().ok_or_else(|| {
                    mlua::Error::RuntimeError(format!("Not a component {}", comp_type.short_name()))
                })?;

                Ok(component_data.reflect(&w, entity).is_some())
            },
        );

        methods.document("Removes the given component from the given entity, does nothing if it doesn't exist on the entity.");
        methods.add_method(
            "remove_component",
            |_, world, (entity, comp_type): (LuaEntity, LuaTypeRegistration)| {
                // grab this entity before acquiring a lock in case it's a reference
                let entity = entity.inner()?;
                let mut w = world.write();

                let component_data = comp_type.data::<ReflectComponent>().ok_or_else(|| {
                    mlua::Error::RuntimeError(format!("Not a component {}", comp_type.short_name()))
                })?;
                component_data.remove(&mut w, entity);
                Ok(())
            },
        );

        methods.document("Retrieves a resource of the given type from the world.");
        methods.document("If such a resource does not exist returns `nil`.");
        methods.add_method("get_resource", |_, world, res_type: LuaTypeRegistration| {
            let w = world.read();

            let resource_data = res_type.data::<ReflectResource>().ok_or_else(|| {
                mlua::Error::RuntimeError(format!("Not a resource {}", res_type.short_name()))
            })?;

            Ok(resource_data.reflect(&w).map(|_res| {
                ScriptRef::new_resource_ref(resource_data.clone(), world.as_ref().clone())
            }))
        });

        methods.document(
            "Removes the given resource from the world, if one doesn't exist it does nothing.",
        );
        methods.add_method(
            "remove_resource",
            |_, world, res_type: LuaTypeRegistration| {
                let mut w = world.write();

                let resource_data = res_type.data::<ReflectResource>().ok_or_else(|| {
                    mlua::Error::RuntimeError(format!("Not a resource {}", res_type.short_name()))
                })?;
                resource_data.remove(&mut w);
                Ok(())
            },
        );

        methods.document("Returns `true` if the world contains a resource of the given type.");
        methods.add_method("has_resource", |_, world, res_type: LuaTypeRegistration| {
            let w = world.read();

            let resource_data = res_type.data::<ReflectResource>().ok_or_else(|| {
                mlua::Error::RuntimeError(format!("Not a resource {}", res_type.short_name()))
            })?;

            Ok(resource_data.reflect(&w).is_some())
        });

        methods.document("Spawns a new entity and returns its Entity ID");
        methods.add_method("spawn", |_, world, ()| {
            let mut w = world.write();

            Ok(LuaEntity::new(w.spawn().id()))
        });

        methods.document(
            "Despawns the given entity if it exists, returns true if deletion was successfull",
        );
        methods.add_method("despawn", |_, world, entity: LuaEntity| {
            let mut w = world.write();

            Ok(w.despawn(entity.inner()?))
        });
>>>>>>> 7d373424
    }
}<|MERGE_RESOLUTION|>--- conflicted
+++ resolved
@@ -1,14 +1,8 @@
 use crate::impl_tealr_type;
+use bevy_mod_scripting_core::world::WorldPointer;
 use std::convert::AsRef;
-<<<<<<< HEAD
-use std::ops::{Deref,DerefMut};
+use std::ops::{Deref, DerefMut};
 use std::sync::{Arc, Weak};
-use bevy_mod_scripting_core::world::WorldPointer;
-
-=======
-use std::ops::Deref;
-use std::sync::Arc;
->>>>>>> 7d373424
 
 use crate::script_ref::ScriptRef;
 use bevy::ecs::system::Command;
@@ -22,7 +16,6 @@
     },
 };
 use bevy_mod_scripting_core::prelude::*;
-use bevy_mod_scripting_core::world::WorldPointer;
 use bevy_mod_scripting_lua::tealr;
 
 use tealr::mlu::{
@@ -85,11 +78,7 @@
     }
 }
 
-<<<<<<< HEAD
-#[derive(Clone)]
-=======
 #[derive(Clone, Debug)]
->>>>>>> 7d373424
 pub struct LuaWorld(WorldPointer);
 
 impl Deref for LuaWorld {
@@ -100,15 +89,6 @@
     }
 }
 
-<<<<<<< HEAD
-impl DerefMut for LuaWorld {
-    fn deref_mut(&mut self) -> &mut Self::Target {
-        &mut self.0
-    }
-}
-
-=======
->>>>>>> 7d373424
 impl AsRef<WorldPointer> for LuaWorld {
     fn as_ref(&self) -> &WorldPointer {
         &self.0
@@ -163,10 +143,6 @@
             "push_children",
             |_, world, (parent, children): (LuaEntity, Vec<LuaEntity>)| {
                 let mut w = world.write();
-<<<<<<< HEAD
-
-=======
->>>>>>> 7d373424
                 let children = children
                     .iter()
                     .map(|e| e.inner())
@@ -185,10 +161,6 @@
             "push_child",
             |_, world, (parent, child): (LuaEntity, LuaEntity)| {
                 let mut w = world.write();
-<<<<<<< HEAD
-
-=======
->>>>>>> 7d373424
                 let child = child.inner()?;
                 if let Some(mut entity) = w.get_entity_mut(parent.inner()?) {
                     entity.push_children(&[child]);
@@ -203,10 +175,6 @@
             "remove_children",
             |_, world, (parent, children): (LuaEntity, Vec<LuaEntity>)| {
                 let mut w = world.write();
-<<<<<<< HEAD
-
-=======
->>>>>>> 7d373424
                 let children = children
                     .iter()
                     .map(|e| e.inner())
@@ -225,10 +193,6 @@
             "remove_child",
             |_, world, (parent, child): (LuaEntity, LuaEntity)| {
                 let mut w = world.write();
-<<<<<<< HEAD
-
-=======
->>>>>>> 7d373424
                 let child = child.inner()?;
                 if let Some(mut entity) = w.get_entity_mut(parent.inner()?) {
                     entity.remove_children(&[child]);
@@ -244,10 +208,6 @@
             "insert_children",
             |_, world, (parent, index, children): (LuaEntity, usize, Vec<LuaEntity>)| {
                 let mut w = world.write();
-<<<<<<< HEAD
-
-=======
->>>>>>> 7d373424
                 let children = children
                     .iter()
                     .map(|e| e.inner())
@@ -266,10 +226,6 @@
             "insert_child",
             |_, world, (parent, index, child): (LuaEntity, usize, LuaEntity)| {
                 let mut w = world.write();
-<<<<<<< HEAD
-
-=======
->>>>>>> 7d373424
                 let child = child.inner()?;
                 if let Some(mut entity) = w.get_entity_mut(parent.inner()?) {
                     entity.insert_children(index, &[child]);
@@ -284,10 +240,6 @@
             "despawn_children_recursive",
             |_, world, entity: LuaEntity| {
                 let mut w = world.write();
-<<<<<<< HEAD
-
-=======
->>>>>>> 7d373424
                 DespawnChildrenRecursive {
                     entity: entity.inner()?,
                 }
@@ -299,10 +251,6 @@
         methods.document("Despawns the given entity and the entity's children recursively");
         methods.add_method("despawn_recursive", |_, world, entity: LuaEntity| {
             let mut w = world.write();
-<<<<<<< HEAD
-
-=======
->>>>>>> 7d373424
             DespawnRecursive {
                 entity: entity.inner()?,
             }
@@ -339,111 +287,6 @@
                 .map(|registration| LuaTypeRegistration(Arc::new(registration.clone()))))
         });
 
-<<<<<<< HEAD
-        // methods.document("Inserts a component of the given type to the given entity by instantiating a default version of it.");
-        // methods.document("The component can then be modified using field access.");
-        // methods.add_method("add_default_component", |_, world, (entity, comp_type): (LuaEntity, LuaTypeRegistration)| {
-        //     // grab this entity before acquiring a lock in case it's a reference
-        //     let entity = entity.inner()?;
-        //     let component_data = comp_type.data::<ReflectComponent>()
-        //         .ok_or_else(|| mlua::Error::RuntimeError(format!("Not a component {}",comp_type.short_name())))?;
-
-        //     let default_data = comp_type.data::<ReflectDefault>()
-        //         .ok_or_else(|| mlua::Error::RuntimeError(format!("Component does not have a default implementation: {}",comp_type.short_name())))?;
-
-        //     Ok(world.add_default_component(entity, component_data, default_data))
-        // });
-
-        // methods.document("Retrieves a component of the given type from the given entity.");
-        // methods.document("If such a component does not exist returns `nil`.");
-        // methods.add_method(
-        //     "get_component",
-        //     |_, world, (entity, comp_type): (LuaEntity, LuaTypeRegistration)| {
-        //         // grab this entity before acquiring a lock in case it's a reference
-        //         let entity = entity.inner()?;
-        //         let component_data = comp_type.data::<ReflectComponent>().ok_or_else(|| {
-        //             mlua::Error::RuntimeError(format!("Not a component {}", comp_type.short_name()))
-        //         })?;
-
-        //         Ok(world.get_component(entity, component_data))
-        //     },
-        // );
-
-        // methods
-        //     .document("Returns `true` if the given entity contains a component of the given type.");
-        // methods.add_method(
-        //     "has_component",
-        //     |_, world, (entity, comp_type): (LuaEntity, LuaTypeRegistration)| {
-        //         // grab this entity before acquiring a lock in case it's a reference
-        //         let entity = entity.inner()?;
-
-        //         let component_data = comp_type.data::<ReflectComponent>().ok_or_else(|| {
-        //             mlua::Error::RuntimeError(format!("Not a component {}", comp_type.short_name()))
-        //         })?;
-
-        //         Ok(world.has_component(entity, component_data))
-        //     },
-        // );
-
-        // methods.document("Removes the given component from the given entity, does nothing if it doesn't exist on the entity.");
-        // methods.add_method(
-        //     "remove_component",
-        //     |_, world, (entity, comp_type): (LuaEntity, LuaTypeRegistration)| {
-        //         // grab this entity before acquiring a lock in case it's a reference
-        //         let entity = entity.inner()?;
-
-        //         let component_data = comp_type.data::<ReflectComponent>().ok_or_else(|| {
-        //             mlua::Error::RuntimeError(format!("Not a component {}", comp_type.short_name()))
-        //         })?;
-        //         world.remove_component(entity, component_data);
-        //         Ok(())
-        //     },
-        // );
-
-        // methods.document("Retrieves a resource of the given type from the world.");
-        // methods.document("If such a resource does not exist returns `nil`.");
-        // methods.add_method("get_resource", |_, world, res_type: LuaTypeRegistration| {
-        //     let resource_data = res_type.data::<ReflectResource>().ok_or_else(|| {
-        //         mlua::Error::RuntimeError(format!("Not a resource {}", res_type.short_name()))
-        //     })?;
-
-        //     Ok(world.get_resource(resource_data))
-        // });
-
-        // methods.document(
-        //     "Removes the given resource from the world, if one doesn't exist it does nothing."
-        // );
-        // methods.add_method(
-        //     "remove_resource",
-        //     |_, world, res_type: LuaTypeRegistration| {
-        //         let resource_data = res_type.data::<ReflectResource>().ok_or_else(|| {
-        //             mlua::Error::RuntimeError(format!("Not a resource {}", res_type.short_name()))
-        //         })?;
-        //         world.remove_resource(resource_data);
-        //         Ok(())
-        //     },
-        // );
-
-        // methods.document("Returns `true` if the world contains a resource of the given type.");
-        // methods.add_method("has_resource", |_, world, res_type: LuaTypeRegistration| {
-        //     let resource_data = res_type.data::<ReflectResource>().ok_or_else(|| {
-        //         mlua::Error::RuntimeError(format!("Not a resource {}", res_type.short_name()))
-        //     })?;
-        //     Ok(world.has_resource(resource_data))
-        // });
-
-        // methods.document("Spawns a new entity and returns its Entity ID");
-        // methods.add_method("spawn", |_, world, ()| {
-        //     Ok(LuaEntity::new(world.spawn()))
-        // });
-
-        // methods.document(
-        //     "Despawns the given entity if it exists, returns true if deletion was successfull",
-        // );
-        // methods.add_method("despawn", |_, world, entity: LuaEntity| {
-        //     Ok(world.despawn(entity.inner()?))
-        // });
-=======
         methods.document("Inserts a component of the given type to the given entity by instantiating a default version of it.");
         methods.document("The component can then be modified using field access.");
         methods.add_method("add_default_component", |_, world, (entity, comp_type): (LuaEntity, LuaTypeRegistration)| {
@@ -587,6 +430,5 @@
 
             Ok(w.despawn(entity.inner()?))
         });
->>>>>>> 7d373424
     }
 }