--- conflicted
+++ resolved
@@ -350,157 +350,6 @@
             Ok(())
         });
 
-<<<<<<< HEAD
-=======
-        methods.document("Retrieves type information given either a short (`MyType`) or fully qualified rust type name (`MyModule::MyType`).");
-        methods.document(
-            "Returns `nil` if no such type exists or if one wasn't registered on the rust side.",
-        );
-        methods.document("\n");
-        methods.document("This is used extensively in [`LuaWorld`]");
-        methods.add_method("get_type_by_name", |_, world, type_name: String| {
-            let w = world.read();
-
-            let registry: &AppTypeRegistry = w.get_resource().unwrap();
-
-            let registry = registry.read();
-
-            Ok(registry
-                .get_with_short_name(&type_name)
-                .or_else(|| registry.get_with_name(&type_name))
-                .map(|registration| LuaTypeRegistration(Arc::new(registration.clone()))))
-        });
-
-        methods.document("Inserts a component of the given type to the given entity by instantiating a default version of it.");
-        methods.document("The component can then be modified using field access.");
-        methods.add_method("add_default_component", |_, world, (entity, comp_type): (LuaEntity, LuaTypeRegistration)| {
-            // grab this entity before acquiring a lock in case it's a reference
-            let entity = entity.inner()?;
-            let mut w = world.write();
-
-            let component_data = comp_type.data::<ReflectComponent>()
-                .ok_or_else(|| mlua::Error::RuntimeError(format!("Not a component {}",comp_type.short_name())))?;
-
-            // this is just a formality
-            // TODO: maybe get an add_default impl added to ReflectComponent
-            // this means that we don't require ReflectDefault for adding components!
-            match comp_type.0.type_info(){
-                bevy::reflect::TypeInfo::Struct(_) => component_data.insert(&mut w, entity, &DynamicStruct::default()),
-                bevy::reflect::TypeInfo::TupleStruct(_) => component_data.insert(&mut w, entity, &DynamicTupleStruct::default()),
-                bevy::reflect::TypeInfo::Tuple(_) => component_data.insert(&mut w, entity, &DynamicTuple::default()),
-                bevy::reflect::TypeInfo::List(_) => component_data.insert(&mut w, entity, &DynamicList::default()),
-                bevy::reflect::TypeInfo::Array(_) => component_data.insert(&mut w, entity, &DynamicArray::new(Box::new([]))),
-                bevy::reflect::TypeInfo::Map(_) => component_data.insert(&mut w, entity, &DynamicMap::default()),
-                bevy::reflect::TypeInfo::Value(_) |
-                bevy::reflect::TypeInfo::Dynamic(_) => component_data.insert(&mut w, entity,
-                    comp_type.data::<ReflectDefault>().ok_or_else(||
-                        mlua::Error::RuntimeError(format!("Component {} is a value or dynamic type with no `ReflectDefault` type_data, cannot instantiate sensible value",comp_type.short_name())))?
-                        .default()
-                        .as_ref()),
-                bevy::reflect::TypeInfo::Enum(_) => component_data.insert(&mut w, entity, &DynamicEnum::default()),
-            };
-
-            Ok(ScriptRef::new_component_ref(component_data.clone(), entity, world.0.clone()))
-        });
-
-        methods.document("Retrieves a component of the given type from the given entity.");
-        methods.document("If such a component does not exist returns `nil`.");
-        methods.add_method(
-            "get_component",
-            |_, world, (entity, comp_type): (LuaEntity, LuaTypeRegistration)| {
-                // grab this entity before acquiring a lock in case it's a reference
-                let entity = entity.inner()?;
-                let w = world.read();
-
-                let component_data = comp_type.data::<ReflectComponent>().ok_or_else(|| {
-                    mlua::Error::RuntimeError(format!("Not a component {}", comp_type.short_name()))
-                })?;
-
-                Ok(component_data.reflect(&w, entity).map(|_component| {
-                    ScriptRef::new_component_ref(
-                        component_data.clone(),
-                        entity,
-                        world.as_ref().clone(),
-                    )
-                }))
-            },
-        );
-
-        methods
-            .document("Returns `true` if the given entity contains a component of the given type.");
-        methods.add_method(
-            "has_component",
-            |_, world, (entity, comp_type): (LuaEntity, LuaTypeRegistration)| {
-                // grab this entity before acquiring a lock in case it's a reference
-                let entity = entity.inner()?;
-                let w = world.read();
-
-                let component_data = comp_type.data::<ReflectComponent>().ok_or_else(|| {
-                    mlua::Error::RuntimeError(format!("Not a component {}", comp_type.short_name()))
-                })?;
-
-                Ok(component_data.reflect(&w, entity).is_some())
-            },
-        );
-
-        methods.document("Removes the given component from the given entity, does nothing if it doesn't exist on the entity.");
-        methods.add_method(
-            "remove_component",
-            |_, world, (entity, comp_type): (LuaEntity, LuaTypeRegistration)| {
-                // grab this entity before acquiring a lock in case it's a reference
-                let entity = entity.inner()?;
-                let mut w = world.write();
-
-                let component_data = comp_type.data::<ReflectComponent>().ok_or_else(|| {
-                    mlua::Error::RuntimeError(format!("Not a component {}", comp_type.short_name()))
-                })?;
-                component_data.remove(&mut w, entity);
-                Ok(())
-            },
-        );
-
-        methods.document("Retrieves a resource of the given type from the world.");
-        methods.document("If such a resource does not exist returns `nil`.");
-        methods.add_method("get_resource", |_, world, res_type: LuaTypeRegistration| {
-            let w = world.read();
-
-            let resource_data = res_type.data::<ReflectResource>().ok_or_else(|| {
-                mlua::Error::RuntimeError(format!("Not a resource {}", res_type.short_name()))
-            })?;
-
-            Ok(resource_data.reflect(&w).map(|_res| {
-                ScriptRef::new_resource_ref(resource_data.clone(), world.as_ref().clone())
-            }))
-        });
-
-        methods.document(
-            "Removes the given resource from the world, if one doesn't exist it does nothing.",
-        );
-        methods.add_method(
-            "remove_resource",
-            |_, world, res_type: LuaTypeRegistration| {
-                let mut w = world.write();
-
-                let resource_data = res_type.data::<ReflectResource>().ok_or_else(|| {
-                    mlua::Error::RuntimeError(format!("Not a resource {}", res_type.short_name()))
-                })?;
-                resource_data.remove(&mut w);
-                Ok(())
-            },
-        );
-
-        methods.document("Returns `true` if the world contains a resource of the given type.");
-        methods.add_method("has_resource", |_, world, res_type: LuaTypeRegistration| {
-            let w = world.read();
-
-            let resource_data = res_type.data::<ReflectResource>().ok_or_else(|| {
-                mlua::Error::RuntimeError(format!("Not a resource {}", res_type.short_name()))
-            })?;
-
-            Ok(resource_data.reflect(&w).is_some())
-        });
-
->>>>>>> 2d0dfc08
         methods.document("Spawns a new entity and returns its Entity ID");
         methods.add_method("spawn", |_, world, ()| {
             let mut w = world.write();
