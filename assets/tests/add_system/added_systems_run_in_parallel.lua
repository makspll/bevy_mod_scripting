--- conflicted
+++ resolved
@@ -1,28 +1,27 @@
 function on_test()
-    local post_update_schedule = world.get_schedule_by_name("PostUpdate")
+  local post_update_schedule = world.get_schedule_by_name("PostUpdate")
 
-    local test_system = post_update_schedule:get_system_by_name("on_test_post_update")
+  local test_system = post_update_schedule:get_system_by_name("on_test_post_update")
 
-    local script_attachment = ScriptAttachment.new_entity_script(entity, script_asset)
+  local script_attachment = ScriptAttachment.new_entity_script(entity, script_asset)
 
-    local system_a = world.add_system(
-        post_update_schedule,
-        system_builder("custom_system_a", script_attachment)
-        :after(test_system)
-    )
+  local system_a = world.add_system(
+    post_update_schedule,
+    system_builder("custom_system_a", script_attachment)
+    :after(test_system)
+  )
 
-    local system_b = world.add_system(
-        post_update_schedule,
-        system_builder("custom_system_b", script_attachment)
-        :after(test_system)
-    )
+  local system_b = world.add_system(
+    post_update_schedule,
+    system_builder("custom_system_b", script_attachment)
+    :after(test_system)
+  )
 
-    -- generate a schedule graph and verify it's what we expect
-    local dot_graph = post_update_schedule:render_dot()
+  -- generate a schedule graph and verify it's what we expect
+  local dot_graph = post_update_schedule:render_dot()
 
-    local expected_dot_graph = [[
+  local expected_dot_graph = [[
 digraph {
-<<<<<<< HEAD
   node_0 [label="bevy_mod_scripting_core::bindings::allocator::garbage_collector"];
   node_1 [label="script_integration_test_harness::dummy_before_post_update_system"];
   node_2 [label="script_integration_test_harness::dummy_post_update_system"];
@@ -38,33 +37,7 @@
   node_1 -> node_2 [color=blue, label="runs before", arrowhead=normal];
   node_3 -> node_4 [color=blue, label="runs before", arrowhead=normal];
   node_3 -> node_5 [color=blue, label="runs before", arrowhead=normal];
-=======
-  node_0 [label="bevy_asset::assets::Assets<bevy_asset::folder::LoadedFolder>::asset_events"];
-  node_1 [label="bevy_asset::assets::Assets<bevy_asset::assets::LoadedUntypedAsset>::asset_events"];
-  node_2 [label="bevy_asset::assets::Assets<()>::asset_events"];
-  node_3 [label="bevy_asset::assets::Assets<bevy_mod_scripting_core::asset::ScriptAsset>::asset_events"];
-  node_4 [label="bevy_mod_scripting_core::bindings::allocator::garbage_collector"];
-  node_5 [label="on_test_post_update"];
-  node_6 [label="script_integration_test_harness::dummy_before_post_update_system"];
-  node_7 [label="script_integration_test_harness::dummy_post_update_system"];
-  node_8 [label="custom_system_a"];
-  node_9 [label="custom_system_b"];
-  node_10 [label="SystemSet AssetEvents"];
-  node_11 [label="SystemSet GarbageCollection"];
-  node_12 [label="SystemSet ScriptSystem(custom_system_a)"];
-  node_13 [label="SystemSet ScriptSystem(custom_system_b)"];
-  node_0 -> node_10 [color=red, label="child of", arrowhead=diamond];
-  node_1 -> node_10 [color=red, label="child of", arrowhead=diamond];
-  node_2 -> node_10 [color=red, label="child of", arrowhead=diamond];
-  node_3 -> node_10 [color=red, label="child of", arrowhead=diamond];
-  node_4 -> node_11 [color=red, label="child of", arrowhead=diamond];
-  node_8 -> node_12 [color=red, label="child of", arrowhead=diamond];
-  node_9 -> node_13 [color=red, label="child of", arrowhead=diamond];
-  node_5 -> node_8 [color=blue, label="runs before", arrowhead=normal];
-  node_5 -> node_9 [color=blue, label="runs before", arrowhead=normal];
-  node_6 -> node_7 [color=blue, label="runs before", arrowhead=normal];
->>>>>>> 9641e893
 }
     ]]
-    assert_str_eq(dot_graph, expected_dot_graph, "Expected the schedule graph to match the expected graph")
+  assert_str_eq(dot_graph, expected_dot_graph, "Expected the schedule graph to match the expected graph")
 end