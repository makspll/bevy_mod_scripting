--- conflicted
+++ resolved
@@ -1,9 +1,4 @@
 #![doc=include_str!("../readme.md")]
-<<<<<<< HEAD
-use ::std::any::TypeId;
-extern crate bevy;
-=======
->>>>>>> 1e086392
 
 pub mod core {
     pub use bevy_mod_scripting_core::*;
